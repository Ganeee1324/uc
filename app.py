from datetime import timedelta
import logging
import traceback
import database
import redact
from flask import Flask, jsonify, request, send_file
from flask_cors import CORS
from dotenv import load_dotenv
import os
from psycopg.errors import UniqueViolation, ForeignKeyViolation
import hashlib
from db_errors import AlreadyOwnedError, NotFoundException, UnauthorizedError, ForbiddenError

from flask_jwt_extended import JWTManager, create_access_token, jwt_required, get_jwt_identity
import uuid

load_dotenv()

# Check if JWT secret key exists in environment
jwt_secret_key = os.getenv("JWT_SECRET_KEY")
if not jwt_secret_key:
    # Fallback to a default key for development (not recommended for production)
    jwt_secret_key = "your-fallback-secret-key-here"
    print("Warning: Using default JWT secret key. This is not secure for production.")

app = Flask(__name__)

<<<<<<< HEAD
# Configure CORS to allow frontend origins
CORS(app, origins=[
    "http://localhost:8000",
    "http://127.0.0.1:8000",
    "http://localhost:3000",  # Common development port
    "http://127.0.0.1:3000"   # Common development port
], supports_credentials=True)
=======
# Enable CORS for all origins (prototype only)
CORS(app, origins="*", allow_headers=["Content-Type", "Authorization"], methods=["GET", "POST", "PUT", "DELETE", "OPTIONS"])
>>>>>>> e084f9b5

app.config["JWT_SECRET_KEY"] = jwt_secret_key
app.config["JWT_VERIFY_SUB"] = False
app.config["JWT_ACCESS_TOKEN_EXPIRES"] = timedelta(days=30)
jwt = JWTManager(app)

# file folder
files_folder = os.getenv("FILES_FOLDER")
if not files_folder:
    files_folder = "files"
    print("Warning: Using default files folder. This is not secure for production.")

files_folder_path = os.path.join(os.path.dirname(__file__), files_folder)
os.makedirs(files_folder_path, exist_ok=True)

# Valid file tags
VALID_TAGS = ["dispense", "appunti", "esercizi"]

# ---------------------------------------------
# Error handlers
# ---------------------------------------------


@app.errorhandler(Exception)
def handle_exception(e):
    logging.error(f"Internal server error: {e} {traceback.format_exc()}")
    return jsonify({"error": "internal_server_error", "msg": str(e)}), 500


@app.errorhandler(ForbiddenError)
def forbidden_error(e):
    return jsonify({"error": "forbidden", "msg": str(e)}), 403


@app.errorhandler(NotFoundException)
def not_found_error(e):
    return jsonify({"error": "not_found", "msg": str(e)}), 404


@app.errorhandler(ForeignKeyViolation)
def foreign_key_violation_error(e):
    return jsonify({"error": "foreign_key_violation", "msg": str(e)}), 404


@app.errorhandler(UniqueViolation)
def unique_violation_error(e):
    diag = e.diag
    if diag.constraint_name == "users_email_key":
        return jsonify({"error": "email_already_exists", "msg": "Email already exists"}), 409
    elif diag.constraint_name == "users_username_key":
        return jsonify({"error": "username_already_exists", "msg": "Username already exists"}), 409
    elif diag.constraint_name == "vetrina_subscriptions_pkey":
        return jsonify({"error": "already_subscribed", "msg": "User already subscribed to this vetrina"}), 409
    elif diag.constraint_name == "owned_files_pkey":
        return jsonify({"error": "already_owned", "msg": "User already owns this file"}), 409
    else:
        return jsonify({"error": "unique_violation", "msg": f"Unique violation error on constraint {diag.constraint_name}"}), 500


@app.errorhandler(UnauthorizedError)
def unauthorized_error(e):
    return jsonify({"error": "unauthorized", "msg": str(e)}), 401


@app.errorhandler(AlreadyOwnedError)
def already_owned_error(e):
    return jsonify({"error": "already_owned", "msg": str(e)}), 409


@app.errorhandler(ValueError)
def value_error(e):
    return jsonify({"error": "bad_parameter", "msg": str(e)}), 400


# ---------------------------------------------
# Auth routes
# ---------------------------------------------


@app.route("/register", methods=["POST"])
def register():
    data = request.json
    user = database.create_user(
        username=str(data.get("username")),
        email=str(data.get("email")),
        password=str(data.get("password")),
        name=str(data.get("name")),
        surname=str(data.get("surname")),
    )
    access_token = create_access_token(identity=user.user_id)
    return jsonify({"access_token": access_token}), 200


@app.route("/login", methods=["POST"])
def login():
    data = request.json
    email = data.get("email")
    password = data.get("password")

    user = database.verify_user(email, password)
    access_token = create_access_token(identity=user.user_id)
    return jsonify({"access_token": access_token}), 200


# ---------------------------------------------
# Vetrina routes
# ---------------------------------------------


@app.route("/vetrine", methods=["POST"])
@jwt_required()
def create_vetrina():
    user_id = get_jwt_identity()
    data = request.json
    course_instance_id = int(data.get("course_instance_id"))
    name = str(data.get("name"))
    description = str(data.get("description"))
    database.create_vetrina(user_id=user_id, course_instance_id=course_instance_id, name=name, description=description)
    return jsonify({"msg": "Vetrina created"}), 200


@app.route("/vetrine/<int:vetrina_id>", methods=["DELETE"])
@jwt_required()
def delete_vetrina(vetrina_id):
    user_id = get_jwt_identity()
    database.delete_vetrina(user_id, vetrina_id)
    return jsonify({"msg": "Vetrina deleted"}), 200


@app.route("/vetrine/<int:vetrina_id>/subscriptions", methods=["POST"])
@jwt_required()
def subscribe_to_vetrina(vetrina_id):
    user_id = get_jwt_identity()
    transaction, subscription = database.buy_subscription_transaction(user_id, vetrina_id, 100)  # TODO: remove hardcoded price
    return jsonify({"msg": "Subscribed to vetrina", "transaction": transaction.to_dict(), "subscription": subscription.to_dict()}), 200


@app.route("/vetrine/<int:vetrina_id>/subscriptions", methods=["DELETE"])
@jwt_required()
def unsubscribe_from_vetrina(vetrina_id):
    user_id = get_jwt_identity()
    database.unsubscribe_from_vetrina(user_id, vetrina_id)
    return jsonify({"msg": "Unsubscribed from vetrina"}), 200


@app.route("/vetrine", methods=["GET"])
@jwt_required(optional=True)
def search_vetrine():
    user_id = get_jwt_identity()
    search_params = {}
    for key, value in request.args.items():
        if value and value.strip():
            search_params[key] = value.strip()

    results = database.search_vetrine(search_params, user_id)
    return jsonify({"vetrine": [vetrina.to_dict() for vetrina in results], "count": len(results)}), 200


@app.route("/vetrine/<int:vetrina_id>", methods=["GET"])
@jwt_required(optional=True)
def get_vetrina(vetrina_id):
    user_id = get_jwt_identity()
    vetrina = database.get_vetrina_by_id(vetrina_id, user_id)
    return jsonify(vetrina.to_dict()), 200


# ---------------------------------------------
# File routes
# ---------------------------------------------


@app.route("/vetrine/<int:vetrina_id>/files", methods=["POST"])
@jwt_required()
def upload_file(vetrina_id):
    requester_id = get_jwt_identity()

    # Check if file is provided in the request
    if "file" not in request.files:
        return jsonify({"error": "no_file", "msg": "No file provided"}), 400

    file = request.files["file"]

    # Check if filename is empty
    if file.filename == "":
        return jsonify({"error": "no_filename", "msg": "No filename provided"}), 400

    extension = file.filename.split(".")[-1]
    if extension not in ["pdf", "docx", "txt", "xlsx"]:
        return jsonify({"error": "invalid_extension", "msg": "Invalid extension. Valid extensions are: pdf, docx, txt, xlsx"}), 400
    # Get and validate tag if provided
    tag = request.form.get("tag")
    if tag and tag not in VALID_TAGS:
        return jsonify({"error": "invalid_tag", "msg": f"Invalid tag. Valid tags are: {', '.join(VALID_TAGS)}"}), 400

    # Save file content to calculate size and hash
    file_content = file.read()
    file_size = len(file_content)
    file_hash = hashlib.sha256(file_content).hexdigest()

    # Reset file pointer for later saving
    file.seek(0)

    new_file_name = "-".join([str(uuid.uuid4()), str(requester_id), file.filename])
    new_file_path = os.path.join(files_folder_path, new_file_name)

    if os.path.exists(new_file_path):
        return jsonify({"error": "file_already_exists", "msg": "File already exists"}), 500

    # Add file to database with size and tag
    db_file = database.add_file_to_vetrina(
        requester_id=requester_id,
        vetrina_id=vetrina_id,
        file_name=new_file_name,
        sha256=file_hash,
        extension=extension,
        price=0,
        size=file_size,
        tag=tag,
    )

    try:
        file.save(new_file_path)
        if extension == "pdf":
            redact.blur_pages(new_file_path, [1])

    except Exception as e:
        try:
            os.remove(new_file_path)
        except Exception as e:
            print(f"Error deleting file: {e}")
        try:
            os.remove(new_file_path.replace(".pdf", "_redacted.pdf"))
        except Exception as e:
            print(f"Error deleting redacted file: {e}")
        try:
            database.delete_file(requester_id, db_file.file_id)
        except Exception as e:
            print(f"Error deleting file from database: {e}")
        return jsonify({"error": "save_failed", "msg": str(e)}), 500
    file.close()
    return jsonify({"msg": "File uploaded"}), 200


@app.route("/files/<int:file_id>/download", methods=["GET"])
@jwt_required()
def download_file(file_id):
    user_id = get_jwt_identity()
    file = database.check_file_ownership(user_id, file_id)
    return send_file(os.path.join(files_folder_path, file.filename), as_attachment=True)


@app.route("/files/<int:file_id>/download/redacted", methods=["GET"])
@jwt_required()
def download_file_redacted(file_id):
    file = database.get_file(file_id)
    return send_file(os.path.join(files_folder_path, file.filename.replace(".pdf", "_redacted.pdf")), as_attachment=True)


@app.route("/files/<int:file_id>", methods=["DELETE"])
@jwt_required()
def delete_file(file_id):
    user_id = get_jwt_identity()
    db_file = database.delete_file(user_id, file_id)
    try:
        os.remove(os.path.join(files_folder_path, db_file.filename))
    except Exception as e:
        print(f"Error deleting file: {e}")
    return jsonify({"msg": "File deleted"}), 200


@app.route("/vetrine/<int:vetrina_id>/files", methods=["GET"])
@jwt_required()
def get_files_for_vetrina(vetrina_id):
    user_id = get_jwt_identity()
    files = database.get_files_from_vetrina(vetrina_id, user_id)
    return jsonify({"files": [file.to_dict() for file in files]}), 200


@app.route("/files/<int:file_id>", methods=["GET"])
@jwt_required()
def get_file(file_id):
    file = database.get_file(file_id)
    
    # Get additional information including vetrina and course details
    file_data = file.to_dict()
    
    # Extract original filename from the UUID-based filename
    if file.filename and '-' in file.filename:
        # Format: uuid-userid-originalname
        parts = file.filename.split('-', 2)
        if len(parts) >= 3:
            original_filename = parts[2]
            file_data['original_filename'] = original_filename
        else:
            file_data['original_filename'] = file.filename
    else:
        file_data['original_filename'] = file.filename
    
    # Add created_at field for compatibility
    file_data['created_at'] = file.upload_date.isoformat() if file.upload_date else None
    
    return jsonify(file_data), 200


@app.route("/files/<int:file_id>/buy", methods=["POST"])
@jwt_required()
def buy_file(file_id):
    user_id = get_jwt_identity()
    transaction, file = database.buy_file_transaction(user_id, file_id)
    return jsonify({"msg": "File bought", "transaction": transaction.to_dict(), "file": file.to_dict()}), 200


# ---------------------------------------------
# User routes
# ---------------------------------------------


@app.route("/user/favorites/vetrine/<int:vetrina_id>", methods=["POST"])
@jwt_required()
def add_favorite_vetrina(vetrina_id):
    user_id = get_jwt_identity()
    database.add_favorite_vetrina(user_id, vetrina_id)
    return jsonify({"msg": "Vetrina added to favorites"}), 200


@app.route("/user/favorites/vetrine/<int:vetrina_id>", methods=["DELETE"])
@jwt_required()
def remove_favorite_vetrina(vetrina_id):
    user_id = get_jwt_identity()
    database.remove_favorite_vetrina(user_id, vetrina_id)
    return jsonify({"msg": "Vetrina removed from favorites"}), 200


@app.route("/user/favorites/files/<int:file_id>", methods=["POST"])
@jwt_required()
def add_favorite_file(file_id):
    user_id = get_jwt_identity()
    database.add_favorite_file(user_id, file_id)
    return jsonify({"msg": "File added to favorites"}), 200


@app.route("/user/favorites/files/<int:file_id>", methods=["DELETE"])
@jwt_required()
def remove_favorite_file(file_id):
    user_id = get_jwt_identity()
    database.remove_favorite_file(user_id, file_id)
    return jsonify({"msg": "File removed from favorites"}), 200


@app.route("/user/favorites", methods=["GET"])
@jwt_required()
def get_favorites():
    user_id = get_jwt_identity()
    vetrine_with_favorites = database.get_favorites(user_id)
    return jsonify({"vetrine": [vetrina.to_dict() for vetrina in vetrine_with_favorites], "count": len(vetrine_with_favorites)}), 200


# ---------------------------------------------
# Owned files routes
# ---------------------------------------------


@app.route("/user/owned", methods=["GET"])
@jwt_required()
def get_owned_vetrine():
    user_id = get_jwt_identity()
    vetrine_with_owned = database.get_vetrine_with_owned_files(user_id)
    return jsonify({"vetrine": [vetrina.to_dict() for vetrina in vetrine_with_owned], "count": len(vetrine_with_owned)}), 200


# ---------------------------------------------
# Courses routes
# ---------------------------------------------


@app.route("/hierarchy", methods=["GET"])
def get_hierarchy():
    if database.faculties_courses_cache is None:
        database.faculties_courses_cache = database.scrape_faculties_courses()
        logging.info("Added faculties and courses to cache")
    return jsonify(database.faculties_courses_cache), 200


@app.route("/tags", methods=["GET"])
def get_valid_tags():
    """Get the list of valid file tags."""
    return jsonify({"tags": VALID_TAGS}), 200


if __name__ == "__main__":
    app.run(host="0.0.0.0", debug=True)<|MERGE_RESOLUTION|>--- conflicted
+++ resolved
@@ -25,18 +25,8 @@
 
 app = Flask(__name__)
 
-<<<<<<< HEAD
-# Configure CORS to allow frontend origins
-CORS(app, origins=[
-    "http://localhost:8000",
-    "http://127.0.0.1:8000",
-    "http://localhost:3000",  # Common development port
-    "http://127.0.0.1:3000"   # Common development port
-], supports_credentials=True)
-=======
 # Enable CORS for all origins (prototype only)
 CORS(app, origins="*", allow_headers=["Content-Type", "Authorization"], methods=["GET", "POST", "PUT", "DELETE", "OPTIONS"])
->>>>>>> e084f9b5
 
 app.config["JWT_SECRET_KEY"] = jwt_secret_key
 app.config["JWT_VERIFY_SUB"] = False
@@ -193,14 +183,6 @@
 
     results = database.search_vetrine(search_params, user_id)
     return jsonify({"vetrine": [vetrina.to_dict() for vetrina in results], "count": len(results)}), 200
-
-
-@app.route("/vetrine/<int:vetrina_id>", methods=["GET"])
-@jwt_required(optional=True)
-def get_vetrina(vetrina_id):
-    user_id = get_jwt_identity()
-    vetrina = database.get_vetrina_by_id(vetrina_id, user_id)
-    return jsonify(vetrina.to_dict()), 200
 
 
 # ---------------------------------------------
@@ -319,26 +301,7 @@
 @jwt_required()
 def get_file(file_id):
     file = database.get_file(file_id)
-    
-    # Get additional information including vetrina and course details
-    file_data = file.to_dict()
-    
-    # Extract original filename from the UUID-based filename
-    if file.filename and '-' in file.filename:
-        # Format: uuid-userid-originalname
-        parts = file.filename.split('-', 2)
-        if len(parts) >= 3:
-            original_filename = parts[2]
-            file_data['original_filename'] = original_filename
-        else:
-            file_data['original_filename'] = file.filename
-    else:
-        file_data['original_filename'] = file.filename
-    
-    # Add created_at field for compatibility
-    file_data['created_at'] = file.upload_date.isoformat() if file.upload_date else None
-    
-    return jsonify(file_data), 200
+    return jsonify(file.to_dict()), 200
 
 
 @app.route("/files/<int:file_id>/buy", methods=["POST"])
