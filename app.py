--- conflicted
+++ resolved
@@ -9,12 +9,8 @@
 
 from PIL import Image
 
-<<<<<<< HEAD
 from bge import get_sentence_embedding, load_model
 from chunker import process_pdf_chunks
-=======
-from bge import get_sentence_embedding
->>>>>>> ccf3a0ff
 import werkzeug
 import database
 import redact
@@ -328,25 +324,7 @@
     except Exception as e:
         logging.error(f"Error closing file: {e}")
 
-<<<<<<< HEAD
-    # Process embeddings directly in the upload endpoint
-    try:
-        logging.info(f"Generating embeddings for file '{display_name}'")
-        chunks = process_pdf_chunks(
-            os.path.join(FILES_FOLDER, new_file_name), display_name, database.get_vetrina_by_id(vetrina_id, requester_id)[0].name
-        )
-        chunks = enrich_snippets_request(os.path.join(FILES_FOLDER, new_file_name), chunks)
-        database.insert_chunk_embeddings(vetrina_id, db_file.file_id, chunks)
-        logging.info(f"Processed {len(chunks)} chunks for file '{display_name}'")
-    except Exception as e:
-        logging.error(f"Error processing embeddings for file '{display_name}': {e}")
-        # Don't fail the upload if embedding processing fails
-        # The file is still uploaded successfully
-
-    return jsonify({"msg": "File uploaded"}), 200
-=======
     return jsonify({"msg": "File uploaded", "file": db_file.to_dict()}), 200
->>>>>>> ccf3a0ff
 
 
 @app.route("/files/<int:file_id>/download", methods=["GET"])
