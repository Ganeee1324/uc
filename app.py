from datetime import timedelta
import logging
import traceback
import database
import redact
from flask import Flask, jsonify, request, send_file
from flask_cors import CORS
from dotenv import load_dotenv
import os
from psycopg.errors import UniqueViolation, ForeignKeyViolation
import hashlib
from db_errors import AlreadyOwnedError, NotFoundException, UnauthorizedError, ForbiddenError

from flask_jwt_extended import JWTManager, create_access_token, jwt_required, get_jwt_identity
import uuid

load_dotenv()

# Check if JWT secret key exists in environment
jwt_secret_key = os.getenv("JWT_SECRET_KEY")
if not jwt_secret_key:
    # Fallback to a default key for development (not recommended for production)
    jwt_secret_key = "your-fallback-secret-key-here"
    print("Warning: Using default JWT secret key. This is not secure for production.")

app = Flask(__name__)

# Configure CORS to allow frontend origins
CORS(app, origins=[
    "http://localhost:8000",
    "http://127.0.0.1:8000",
    "http://localhost:3000",  # Common development port
    "http://127.0.0.1:3000"   # Common development port
], supports_credentials=True)

app.config["JWT_SECRET_KEY"] = jwt_secret_key
app.config["JWT_VERIFY_SUB"] = False
app.config["JWT_ACCESS_TOKEN_EXPIRES"] = timedelta(days=30)
jwt = JWTManager(app)

# file folder
files_folder = os.getenv("FILES_FOLDER")
if not files_folder:
    files_folder = "files"
    print("Warning: Using default files folder. This is not secure for production.")

files_folder_path = os.path.join(os.path.dirname(__file__), files_folder)
os.makedirs(files_folder_path, exist_ok=True)

# Valid file tags
VALID_TAGS = ["dispense", "appunti", "esercizi"]

# ---------------------------------------------
# Error handlers
# ---------------------------------------------


@app.errorhandler(Exception)
def handle_exception(e):
    logging.error(f"Internal server error: {e} {traceback.format_exc()}")
    return jsonify({"error": "internal_server_error", "msg": str(e)}), 500


@app.errorhandler(ForbiddenError)
def forbidden_error(e):
    return jsonify({"error": "forbidden", "msg": str(e)}), 403


@app.errorhandler(NotFoundException)
def not_found_error(e):
    return jsonify({"error": "not_found", "msg": str(e)}), 404


@app.errorhandler(ForeignKeyViolation)
def foreign_key_violation_error(e):
    return jsonify({"error": "foreign_key_violation", "msg": str(e)}), 404


@app.errorhandler(UniqueViolation)
def unique_violation_error(e):
    diag = e.diag
    if diag.constraint_name == "users_email_key":
        return jsonify({"error": "email_already_exists", "msg": "Email already exists"}), 409
    elif diag.constraint_name == "users_username_key":
        return jsonify({"error": "username_already_exists", "msg": "Username already exists"}), 409
    elif diag.constraint_name == "vetrina_subscriptions_pkey":
        return jsonify({"error": "already_subscribed", "msg": "User already subscribed to this vetrina"}), 409
    elif diag.constraint_name == "owned_files_pkey":
        return jsonify({"error": "already_owned", "msg": "User already owns this file"}), 409
    else:
        return jsonify({"error": "unique_violation", "msg": f"Unique violation error on constraint {diag.constraint_name}"}), 500


@app.errorhandler(UnauthorizedError)
def unauthorized_error(e):
    return jsonify({"error": "unauthorized", "msg": str(e)}), 401


@app.errorhandler(AlreadyOwnedError)
def already_owned_error(e):
    return jsonify({"error": "already_owned", "msg": str(e)}), 409


# ---------------------------------------------
# Auth routes
# ---------------------------------------------


@app.route("/register", methods=["POST"])
def register():
    data = request.json
    user = database.create_user(
        username=str(data.get("username")),
        email=str(data.get("email")),
        password=str(data.get("password")),
        name=str(data.get("name")),
        surname=str(data.get("surname")),
    )
    access_token = create_access_token(identity=user.user_id)
    return jsonify({"access_token": access_token}), 200


@app.route("/login", methods=["POST"])
def login():
    data = request.json
    email = data.get("email")
    password = data.get("password")

    user = database.verify_user(email, password)
<<<<<<< HEAD
    access_token = create_access_token(identity=user.id)
    return jsonify({"access_token": access_token, "user": user.to_dict()}), 200
=======
    access_token = create_access_token(identity=user.user_id)
    return jsonify({"access_token": access_token}), 200
>>>>>>> c96a4e42


# ---------------------------------------------
# Vetrina routes
# ---------------------------------------------


@app.route("/vetrine", methods=["POST"])
@jwt_required()
def create_vetrina():
    user_id = get_jwt_identity()
    data = request.json
    course_instance_id = int(data.get("course_instance_id"))
    name = str(data.get("name"))
    description = str(data.get("description"))
    database.create_vetrina(
        user_id=user_id,
        course_instance_id=course_instance_id,
        name=name,
        description=description
    )
    return jsonify({"msg": "Vetrina created"}), 200


@app.route("/vetrine/<int:vetrina_id>", methods=["DELETE"])
@jwt_required()
def delete_vetrina(vetrina_id):
    user_id = get_jwt_identity()
    database.delete_vetrina(user_id, vetrina_id)
    return jsonify({"msg": "Vetrina deleted"}), 200


@app.route("/vetrine/<int:vetrina_id>/subscriptions", methods=["POST"])
@jwt_required()
def subscribe_to_vetrina(vetrina_id):
    user_id = get_jwt_identity()
    transaction, subscription = database.buy_subscription_transaction(user_id, vetrina_id, 100)  # TODO: remove hardcoded price
    return jsonify({"msg": "Subscribed to vetrina", "transaction": transaction.to_dict(), "subscription": subscription.to_dict()}), 200


@app.route("/vetrine/<int:vetrina_id>/subscriptions", methods=["DELETE"])
@jwt_required()
def unsubscribe_from_vetrina(vetrina_id):
    user_id = get_jwt_identity()
    database.unsubscribe_from_vetrina(user_id, vetrina_id)
    return jsonify({"msg": "Unsubscribed from vetrina"}), 200


@app.route("/vetrine", methods=["GET"])
@jwt_required(optional=True)
def search_vetrine():
    user_id = get_jwt_identity()
    search_params = {}
    for key, value in request.args.items():
        if value and value.strip():
            search_params[key] = value.strip()

    results = database.search_vetrine(search_params, user_id)
    return jsonify({"vetrine": [vetrina.to_dict() for vetrina in results], "count": len(results)}), 200


@app.route("/vetrine/<int:vetrina_id>", methods=["GET"])
@jwt_required(optional=True)
def get_vetrina(vetrina_id):
    user_id = get_jwt_identity()
    vetrina = database.get_vetrina_by_id(vetrina_id, user_id)
    return jsonify(vetrina.to_dict()), 200


# ---------------------------------------------
# File routes
# ---------------------------------------------


@app.route("/vetrine/<int:vetrina_id>/files", methods=["POST"])
@jwt_required()
def upload_file(vetrina_id):
    requester_id = get_jwt_identity()

    # Check if file is provided in the request
    if "file" not in request.files:
        return jsonify({"error": "no_file", "msg": "No file provided"}), 400

    file = request.files["file"]

    # Check if filename is empty
    if file.filename == "":
        return jsonify({"error": "no_filename", "msg": "No filename provided"}), 400
    
    extension = file.filename.split(".")[-1]
    if extension not in ["pdf", "docx", "txt", "xlsx"]: 
        return jsonify({"error": "invalid_extension", "msg": "Invalid extension. Valid extensions are: pdf, docx, txt, xlsx"}), 400
    # Get and validate tag if provided
    tag = request.form.get("tag")
    if tag and tag not in VALID_TAGS:
        return jsonify({"error": "invalid_tag", "msg": f"Invalid tag. Valid tags are: {', '.join(VALID_TAGS)}"}), 400

    # Save file content to calculate size and hash
    file_content = file.read()
    file_size = len(file_content)
    file_hash = hashlib.sha256(file_content).hexdigest()

    # Reset file pointer for later saving
    file.seek(0)

    new_file_name = "-".join([str(uuid.uuid4()), str(requester_id), file.filename])
    new_file_path = os.path.join(files_folder_path, new_file_name)

    if os.path.exists(new_file_path):
        return jsonify({"error": "file_already_exists", "msg": "File already exists"}), 500

    # Add file to database with size and tag
    db_file = database.add_file_to_vetrina(
        requester_id=requester_id,
        vetrina_id=vetrina_id,
        file_name=new_file_name,
        sha256=file_hash,
        extension=extension,
        price=0,
        size=file_size,
        tag=tag
    )

    try:
        file.save(new_file_path)
        if extension == "pdf":
            redact.blur_pages(new_file_path, [1])

    except Exception as e:
        try:
            os.remove(new_file_path)
        except Exception as e:
            print(f"Error deleting file: {e}")
        try:
            os.remove(new_file_path.replace(".pdf", "_redacted.pdf"))
        except Exception as e:
            print(f"Error deleting redacted file: {e}")
        try:
            database.delete_file(requester_id, db_file.file_id)
        except Exception as e:
            print(f"Error deleting file from database: {e}")
        return jsonify({"error": "save_failed", "msg": str(e)}), 500
    file.close()
    return jsonify({"msg": "File uploaded"}), 200


@app.route("/files/<int:file_id>/download", methods=["GET"])
@jwt_required()
def download_file(file_id):
    user_id = get_jwt_identity()
    file = database.check_file_ownership(user_id, file_id)
    return send_file(os.path.join(files_folder_path, file.filename), as_attachment=True)


@app.route("/files/<int:file_id>/download/redacted", methods=["GET"])
@jwt_required()
def download_file_redacted(file_id):
    file = database.get_file(file_id)
    return send_file(os.path.join(files_folder_path, file.filename.replace(".pdf", "_redacted.pdf")), as_attachment=True)


@app.route("/files/<int:file_id>", methods=["DELETE"])
@jwt_required()
def delete_file(file_id):
    user_id = get_jwt_identity()
    db_file = database.delete_file(user_id, file_id)
    try:
        os.remove(os.path.join(files_folder_path, db_file.filename))
    except Exception as e:
        print(f"Error deleting file: {e}")
    return jsonify({"msg": "File deleted"}), 200


@app.route("/vetrine/<int:vetrina_id>/files", methods=["GET"])
@jwt_required()
def get_files_for_vetrina(vetrina_id):
    user_id = get_jwt_identity()
    files = database.get_files_from_vetrina(vetrina_id, user_id)
    return jsonify({"files": [file.to_dict() for file in files]}), 200


@app.route("/files/<int:file_id>", methods=["GET"])
@jwt_required()
def get_file(file_id):
    file = database.get_file(file_id)
    return jsonify(file.to_dict()), 200


@app.route("/files/<int:file_id>/buy", methods=["POST"])
@jwt_required()
def buy_file(file_id):
    user_id = get_jwt_identity()
    transaction, file = database.buy_file_transaction(user_id, file_id)
    return jsonify({"msg": "File bought", "transaction": transaction.to_dict(), "file": file.to_dict()}), 200


# ---------------------------------------------
# User routes
# ---------------------------------------------


@app.route("/user/favorites/vetrine/<int:vetrina_id>", methods=["POST"])
@jwt_required()
def add_favorite_vetrina(vetrina_id):
    user_id = get_jwt_identity()
    database.add_favorite_vetrina(user_id, vetrina_id)
    return jsonify({"msg": "Vetrina added to favorites"}), 200


@app.route("/user/favorites/vetrine/<int:vetrina_id>", methods=["DELETE"])
@jwt_required()
def remove_favorite_vetrina(vetrina_id):
    user_id = get_jwt_identity()
    database.remove_favorite_vetrina(user_id, vetrina_id)
    return jsonify({"msg": "Vetrina removed from favorites"}), 200


@app.route("/user/favorites/files/<int:file_id>", methods=["POST"])
@jwt_required()
def add_favorite_file(file_id):
    user_id = get_jwt_identity()
    database.add_favorite_file(user_id, file_id)
    return jsonify({"msg": "File added to favorites"}), 200


@app.route("/user/favorites/files/<int:file_id>", methods=["DELETE"])
@jwt_required()
def remove_favorite_file(file_id):
    user_id = get_jwt_identity()
    database.remove_favorite_file(user_id, file_id)
    return jsonify({"msg": "File removed from favorites"}), 200


@app.route("/user/favorites", methods=["GET"])
@jwt_required()
def get_favorites():
    user_id = get_jwt_identity()
    vetrine_with_favorites = database.get_favorites(user_id)
    return jsonify({"vetrine": [vetrina.to_dict() for vetrina in vetrine_with_favorites], "count": len(vetrine_with_favorites)}), 200


# ---------------------------------------------
# Owned files routes
# ---------------------------------------------


@app.route("/user/owned", methods=["GET"])
@jwt_required()
def get_owned_vetrine():
    user_id = get_jwt_identity()
    vetrine_with_owned = database.get_vetrine_with_owned_files(user_id)
    return jsonify({"vetrine": [vetrina.to_dict() for vetrina in vetrine_with_owned], "count": len(vetrine_with_owned)}), 200


# ---------------------------------------------
# Courses routes
# ---------------------------------------------


@app.route("/hierarchy", methods=["GET"])
def get_hierarchy():
    if database.faculties_courses_cache is None:
        database.faculties_courses_cache = database.scrape_faculties_courses()
        logging.info("Added faculties and courses to cache")
    return jsonify(database.faculties_courses_cache), 200


@app.route("/tags", methods=["GET"])
def get_valid_tags():
    """Get the list of valid file tags."""
    return jsonify({"tags": VALID_TAGS}), 200


if __name__ == "__main__":
    app.run(host="0.0.0.0", debug=True)<|MERGE_RESOLUTION|>--- conflicted
+++ resolved
@@ -127,13 +127,8 @@
     password = data.get("password")
 
     user = database.verify_user(email, password)
-<<<<<<< HEAD
-    access_token = create_access_token(identity=user.id)
-    return jsonify({"access_token": access_token, "user": user.to_dict()}), 200
-=======
     access_token = create_access_token(identity=user.user_id)
     return jsonify({"access_token": access_token}), 200
->>>>>>> c96a4e42
 
 
 # ---------------------------------------------
