--- conflicted
+++ resolved
@@ -270,34 +270,19 @@
 
                         database.insert_chunk_embeddings(pending_file["vetrina_id"], db_file.file_id, enriched_chunks, cursor)
                         cursor.execute("DELETE FROM file_processing_queue WHERE uploading_file_id = %s", (pending_file["uploading_file_id"],))
-<<<<<<< HEAD
                         pending_file = None
-                except Exception as e:
-                    logger.error(f"Error processing file: {e}")
-                    try:
-                        pass
-                        # cursor.execute(
-                        #     "UPDATE file_processing_queue SET failed = TRUE WHERE uploading_file_id = %s", (pending_file["uploading_file_id"],)
-                        # )
-                        # conn.commit()
-                    except Exception as e:
-                        logger.error(f"Error marking file as failed in file processing queue: {e}")
-                    finally:
-                        pending_file = None
-=======
-                    
         except Exception as e:
             logger.error(f"Error processing file: {e}")
             try:
-                with database.connect() as conn:
-                    with conn.cursor() as cursor:
-                        cursor.execute(
-                            "UPDATE file_processing_queue SET failed = TRUE WHERE uploading_file_id = %s", (pending_file["uploading_file_id"],)
-                        )
-                        conn.commit()
-            except Exception as mark_failed_error:
-                logger.error(f"Error marking file as failed in file processing queue: {mark_failed_error}")
->>>>>>> edafbe56
+                pass
+                # cursor.execute(
+                #     "UPDATE file_processing_queue SET failed = TRUE WHERE uploading_file_id = %s", (pending_file["uploading_file_id"],)
+                # )
+                # conn.commit()
+            except Exception as e:
+                logger.error(f"Error marking file as failed in file processing queue: {e}")
+            finally:
+                pending_file = None
 
     logger.info("No pending files found in queue")
     return {"message": "No pending files"}