--- conflicted
+++ resolved
@@ -2,10 +2,7 @@
 from typing import Any, Dict, List, Optional, Tuple
 import psycopg
 import os
-<<<<<<< HEAD
 from pgvector.psycopg import register_vector
-=======
->>>>>>> 9b36ee12
 
 # from bge import get_document_embedding
 from bge import get_sentence_embedding
@@ -364,7 +361,6 @@
             return [Vetrina.from_dict(row) for row in vetrine_data]
 
 
-<<<<<<< HEAD
 def new_search(query: str, params: Dict[str, Any] = {}, user_id: Optional[int] = None) -> List[Tuple[Vetrina, Tuple[int, int]]]:
     with connect(vector=True) as conn:
         with conn.cursor() as cursor:
@@ -523,10 +519,7 @@
             return [(vetrina, file_page) for vetrina, file_page, score in final_results]
 
 
-def create_vetrina(user_id: int, course_instance_id: int, name: str, description: str) -> Vetrina:
-=======
 def create_vetrina(user_id: int, course_instance_id: int, name: str, description: str, price: float = 0.0) -> Vetrina:
->>>>>>> 9b36ee12
     """
     Create a new vetrina.
 
@@ -654,10 +647,7 @@
     tag: str | None = None,
     language: str = "it",
     num_pages: int = 0,
-<<<<<<< HEAD
-=======
     display_name: str | None = None,
->>>>>>> 9b36ee12
 ) -> File:
     """
     Add a file to a vetrina.
@@ -701,13 +691,8 @@
                 file_data = cursor.fetchone()
                 file = File.from_dict(file_data)
 
-<<<<<<< HEAD
-                logging.debug(f'File "{file.file_id}" added to vetrina {vetrina_id} by user {requester_id}, tag: {tag}')
-            return file
-=======
                 logging.debug(f'File "{file_name}" added to vetrina {vetrina_id} by user {requester_id}, display_name: {display_name}, tag: {tag}')
             return File.from_dict(file_data)
->>>>>>> 9b36ee12
 
 
 def insert_file_embeddings(vetrina_id: int, file_id: int, embeddings: list[np.ndarray]) -> None:
