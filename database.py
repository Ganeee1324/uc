--- conflicted
+++ resolved
@@ -1226,11 +1226,7 @@
             )
             review_data = cursor.fetchone()
             review = Review.from_dict(review_data)
-<<<<<<< HEAD
-            logging.debug(f"Review added/updated for vetrina {vetrina_id} by user {user_id}")
-=======
             logging.info(f"Review added to vetrina {vetrina_id} by user {user_id}")
->>>>>>> 4a4b17c2
             return review
 
 
