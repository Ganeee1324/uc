# yaml-language-server: $schema=https://json-schema.org/draft/2020-12/schema
openapi: 3.0.3
info:
  title: Marketplace API
  description: API for user registration, authentication, vetrina management, and file sharing
  version: 1.0.0
servers:
  - url: http://localhost:5000
    description: Development server
tags:
  - name: User
    description: User registration and authentication operations
  - name: Vetrine
    description: Operations related to vetrine management
  - name: Files
    description: Operations related to file management
  - name: Reviews
    description: Operations related to review management
  - name: Courses
    description: Operations related to courses and faculty hierarchy

paths:
  /register:
    post:
      tags:
        - User
      summary: Register a new user
      description: Create a new user account with username, email, and password
      requestBody:
        required: true
        content:
          application/json:
            schema:
              type: object
              required:
                - username
                - email
                - password
              properties:
                username:
                  type: string
                  description: Unique username for the user
                email:
                  type: string
                  format: email
                  description: User's email address
                password:
                  type: string
                  format: password
                  description: User's password
                name:
                  type: string
                  description: User's first name
                surname:
                  type: string
                  description: User's last name
      responses:
        "200":
          description: User successfully registered
          content:
            application/json:
              schema:
                type: object
                properties:
                  access_token:
                    type: string
                    description: JWT access token for authentication
                  user:
                    $ref: "#/components/schemas/User"
                    description: User information
        "409":
          description: Email or username already exists
          content:
            application/json:
              schema:
                $ref: "#/components/schemas/ErrorResponse"
              examples:
                email_exists:
                  value:
                    error: email_already_exists
                    msg: Email already exists
                username_exists:
                  value:
                    error: username_already_exists
                    msg: Username already exists
        "500":
          description: Internal server error
          content:
            application/json:
              schema:
                $ref: "#/components/schemas/ErrorResponse"

  /login:
    post:
      tags:
        - User
      summary: Authenticate a user
      description: Verify user credentials and return an access token
      requestBody:
        required: true
        content:
          application/json:
            schema:
              type: object
              required:
                - email
                - password
              properties:
                email:
                  type: string
                  format: email
                  description: User's email address
                password:
                  type: string
                  format: password
                  description: User's password
      responses:
        "200":
          description: Login successful
          content:
            application/json:
              schema:
                type: object
                properties:
                  access_token:
                    type: string
                    description: JWT access token for authentication
                  user:
                    $ref: "#/components/schemas/User"
                    description: User information
        "401":
          description: Authentication failed
          content:
            application/json:
              schema:
                $ref: "#/components/schemas/ErrorResponse"
              example:
                error: unauthorized
                msg: Invalid email or password

  /vetrine/{vetrina_id}/subscriptions:
    post:
      tags:
        - Vetrine
      summary: Subscribe to a vetrina
      description: Subscribe the authenticated user to a specific vetrina
      security:
        - BearerAuth: []
      parameters:
        - in: path
          name: vetrina_id
          schema:
            type: integer
          required: true
          description: ID of the vetrina to subscribe to
      responses:
        "200":
          description: Successfully subscribed to vetrina
          content:
            application/json:
              schema:
                type: object
                properties:
                  msg:
                    type: string
                    example: Subscribed to vetrina
                  transaction:
                    $ref: "#/components/schemas/Transaction"
                  subscription:
                    $ref: "#/components/schemas/VetrinaSubscription"
        "404":
          description: Vetrina not found
          content:
            application/json:
              schema:
                $ref: "#/components/schemas/ErrorResponse"
        "409":
          description: User already subscribed to this vetrina
          content:
            application/json:
              schema:
                $ref: "#/components/schemas/ErrorResponse"
              example:
                error: already_subscribed
                msg: User already subscribed to this vetrina

    delete:
      tags:
        - Vetrine
      summary: Unsubscribe from a vetrina
      description: Unsubscribe the authenticated user from a specific vetrina
      security:
        - BearerAuth: []
      parameters:
        - in: path
          name: vetrina_id
          schema:
            type: integer
          required: true
          description: ID of the vetrina to unsubscribe from
      responses:
        "200":
          description: Successfully unsubscribed from vetrina
          content:
            application/json:
              schema:
                type: object
                properties:
                  msg:
                    type: string
                    example: Unsubscribed from vetrina
        "404":
          description: Subscription or vetrina not found
          content:
            application/json:
              schema:
                $ref: "#/components/schemas/ErrorResponse"

  /vetrine:
    post:
      tags:
        - Vetrine
      summary: Create a new vetrina
      description: Create a new vetrina for sharing course materials
      security:
        - BearerAuth: []
      requestBody:
        required: true
        content:
          application/json:
            schema:
              type: object
              required:
                - course_instance_id
                - name
                - description
              properties:
                course_instance_id:
                  type: integer
                  description: ID of the course instance this vetrina belongs to
                name:
                  type: string
                  description: Name of the vetrina
                description:
                  type: string
                  description: Description of the vetrina
      responses:
        "200":
          description: Vetrina created successfully
          content:
            application/json:
              schema:
                type: object
                properties:
                  msg:
                    type: string
                    example: Vetrina created

    get:
      tags:
        - Vetrine
      summary: Search vetrine
      description: |
        Search for vetrine using a two-stage filtering approach:
        
        **Stage 1 - Vetrina Filters:**
        - `text`: Partial text search across multiple fields
        - `course_name`, `faculty`, `canale`, `language`: Exact matches on course instance properties
        - `date_year`, `course_year`: Exact matches on numeric fields
        
        **Stage 2 - File Filters:**
        - `tag`, `extension`: Only vetrine containing files with these exact properties will be returned
        
        If no JWT is provided, the response will not include the favorite field.
      security:
        - BearerAuth: []
      parameters:
        - name: text
          in: query
          required: false
          schema:
            type: string
          description: Search text across vetrina name, description, course name, faculty name, username, and author full name (partial matching)
        - name: course_name
          in: query
          required: false
          schema:
            type: string
          description: Filter by exact course name
        - name: faculty
          in: query
          required: false
          schema:
            type: string
          description: Filter by exact faculty name
        - name: canale
          in: query
          required: false
          schema:
            type: string
          description: Filter by exact canale (course channel/section)
        - name: language
          in: query
          required: false
          schema:
            type: string
          description: Filter by exact language of instruction
        - name: date_year
          in: query
          required: false
          schema:
            type: integer
          description: Filter by exact academic year (e.g., 2024)
        - name: course_year
          in: query
          required: false
          schema:
            type: integer
          description: Filter by exact course year in curriculum (e.g., 1, 2, 3)
        - name: tag
          in: query
          required: false
          schema:
            type: string
          description: |
            Filter vetrine that contain files with the specified tag (exact match).
            Valid options are:
            - **dispense**
            - **appunti**
            - **esercizi**
        - name: extension
          in: query
          required: false
          schema:
            type: string
          description: Filter vetrine that contain files with the specified extension (exact match)
      responses:
        "200":
          description: Search results
          content:
            application/json:
              schema:
                type: object
                properties:
                  vetrine:
                    type: array
                    items:
                      $ref: "#/components/schemas/Vetrina"
                  count:
                    type: integer
                    description: Number of results returned

  /vetrine/{vetrina_id}:
    delete:
      tags:
        - Vetrine
      summary: Delete a vetrina
      description: Delete a specific vetrina (only available to vetrina author)
      security:
        - BearerAuth: []
      parameters:
        - in: path
          name: vetrina_id
          schema:
            type: integer
          required: true
          description: ID of the vetrina to delete
      responses:
        "200":
          description: Vetrina deleted successfully
          content:
            application/json:
              schema:
                type: object
                properties:
                  msg:
                    type: string
                    example: Vetrina deleted

  /hierarchy:
    get:
      tags:
        - Courses
      summary: Get faculties and courses hierarchy
      description: Retrieve the hierarchy of faculties and their associated courses
      responses:
        "200":
          description: Hierarchy data retrieved successfully
          content:
            application/json:
              schema:
                type: object
                description: Hierarchical structure of faculties and courses
                additionalProperties:
                  type: array
                  items:
                    type: array
                    items:
                      type: string
                example:
                  "Computer Science":
                    [["CS101", "Introduction to Computer Science"]]
                  "Engineering": [["ENG303", "Technical Writing"]]
                  "Mathematics": [["MATH201", "Linear Algebra"]]

  /tags:
    get:
      tags:
        - Files
      summary: Get valid file tags
      description: |
        Retrieve the list of valid tags that can be assigned to files.
        
        **Available tags:**
        - **dispense**: Course handouts or lecture materials
        - **appunti**: Student notes
        - **esercizi**: Exercises or practice problems
      responses:
        "200":
          description: Valid tags retrieved successfully
          content:
            application/json:
              schema:
                type: object
                properties:
                  tags:
                    type: array
                    items:
                      type: string
                    example: ["dispense", "appunti", "esercizi"]
                    description: List of valid file tags

  /vetrine/{vetrina_id}/files:
    post:
      tags:
        - Vetrine
      summary: Upload a file to a vetrina
      description: Upload a file to a specific vetrina (only available to vetrina author)
      security:
        - BearerAuth: []
      parameters:
        - in: path
          name: vetrina_id
          schema:
            type: integer
          required: true
          description: ID of the vetrina to upload the file to
      requestBody:
        required: true
        content:
          multipart/form-data:
            schema:
              type: object
              properties:
                file:
                  type: string
                  format: binary
                  description: File to upload
                tag:
                  type: string
                  enum: ["dispense", "appunti", "esercizi"]
                  description: |
                    Optional tag to categorize the file. Valid options are:
                    - **dispense**: Course handouts or lecture materials
                    - **appunti**: Student notes
                    - **esercizi**: Exercises or practice problems
              required:
                - file
      responses:
        "200":
          description: File uploaded successfully
          content:
            application/json:
              schema:
                type: object
                properties:
                  msg:
                    type: string
                    example: File uploaded
        "400":
          description: Invalid request or invalid tag
          content:
            application/json:
              schema:
                $ref: "#/components/schemas/ErrorResponse"
              examples:
                no_file:
                  value:
                    error: no_file
                    msg: No file provided
                no_filename:
                  value:
                    error: no_filename
                    msg: No filename provided
                invalid_tag:
                  value:
                    error: invalid_tag
                    msg: "Invalid tag. Valid tags are: dispense, appunti, esercizi"
        "404":
          description: Vetrina not found
          content:
            application/json:
              schema:
                $ref: "#/components/schemas/ErrorResponse"
        "403":
          description: User is not the author of the vetrina
          content:
            application/json:
              schema:
                $ref: "#/components/schemas/ErrorResponse"
        "500":
          description: File already exists or save failed
          content:
            application/json:
              schema:
                $ref: "#/components/schemas/ErrorResponse"

    get:
      tags:
        - Vetrine
      summary: Get files for a vetrina
      description: Retrieve all files associated with a specific vetrina
      security:
        - BearerAuth: []
      parameters:
        - in: path
          name: vetrina_id
          schema:
            type: integer
          required: true
          description: ID of the vetrina to get files from
      responses:
        "200":
          description: Files retrieved successfully
          content:
            application/json:
              schema:
                type: object
                properties:
                  files:
                    type: array
                    items:
                      $ref: "#/components/schemas/File"
        "404":
          description: Vetrina not found
          content:
            application/json:
              schema:
                $ref: "#/components/schemas/ErrorResponse"

  /files/{file_id}:
    get:
      tags:
        - Files
      summary: Get file details
      description: Retrieve details for a specific file by ID
      security:
        - BearerAuth: []
      parameters:
        - in: path
          name: file_id
          schema:
            type: integer
          required: true
          description: ID of the file to retrieve
      responses:
        "200":
          description: File details retrieved successfully
          content:
            application/json:
              schema:
                $ref: "#/components/schemas/File"
        "404":
          description: File not found
          content:
            application/json:
              schema:
                $ref: "#/components/schemas/ErrorResponse"

    delete:
      tags:
        - Files
      summary: Delete a file
      description: Delete a specific file (only available to vetrina author)
      security:
        - BearerAuth: []
      parameters:
        - in: path
          name: file_id
          schema:
            type: integer
          required: true
          description: ID of the file to delete
      responses:
        "200":
          description: File deleted successfully
          content:
            application/json:
              schema:
                type: object
                properties:
                  msg:
                    type: string
                    example: File deleted
        "404":
          description: File not found
          content:
            application/json:
              schema:
                $ref: "#/components/schemas/ErrorResponse"

  /files/{file_id}/download:
    get:
      tags:
        - Files
      summary: Download a file
      description: Download a specific file (only available to users who own the file)
      security:
        - BearerAuth: []
      parameters:
        - in: path
          name: file_id
          schema:
            type: integer
          required: true
          description: ID of the file to download
      responses:
        "200":
          description: File downloaded successfully
          content:
            application/octet-stream:
              schema:
                type: string
                format: binary
        "403":
          description: User does not have access to this file
          content:
            application/json:
              schema:
                $ref: "#/components/schemas/ErrorResponse"
        "404":
          description: File not found
          content:
            application/json:
              schema:
                $ref: "#/components/schemas/ErrorResponse"

  /files/{file_id}/download/redacted:
    get:
      tags:
        - Files
      summary: Download a redacted version of a file
      description: Download a redacted version of a specific file
      security:
        - BearerAuth: []
      parameters:
        - in: path
          name: file_id
          schema:
            type: integer
          required: true
          description: ID of the file to download (redacted version)
      responses:
        "200":
          description: Redacted file downloaded successfully
          content:
            application/octet-stream:
              schema:
                type: string
                format: binary
        "404":
          description: File not found
          content:
            application/json:
              schema:
                $ref: "#/components/schemas/ErrorResponse"

  /files/{file_id}/buy:
    post:
      tags:
        - Files
      summary: Buy a file
      description: Purchase a specific file
      security:
        - BearerAuth: []
      parameters:
        - in: path
          name: file_id
          schema:
            type: integer
          required: true
          description: ID of the file to buy
      responses:
        "200":
          description: File bought successfully
          content:
            application/json:
              schema:
                type: object
                properties:
                  msg:
                    type: string
                    example: File bought
                  transaction:
                    $ref: "#/components/schemas/Transaction"
                  file:
                    $ref: "#/components/schemas/File"
        "404":
          description: File not found
          content:
            application/json:
              schema:
                $ref: "#/components/schemas/ErrorResponse"
        "409":
          description: User already owns this file
          content:
            application/json:
              schema:
                $ref: "#/components/schemas/ErrorResponse"
              example:
                error: already_owned
                msg: You already own this file

  /user/favorites/vetrine/{vetrina_id}:
    post:
      tags:
        - User
      summary: Add vetrina to favorites
      description: Add a specific vetrina to the user's favorites
      security:
        - BearerAuth: []
      parameters:
        - in: path
          name: vetrina_id
          schema:
            type: integer
          required: true
          description: ID of the vetrina to add to favorites
      responses:
        "200":
          description: Vetrina added to favorites successfully
          content:
            application/json:
              schema:
                type: object
                properties:
                  msg:
                    type: string
                    example: Vetrina added to favorites
        "404":
          description: Vetrina not found
          content:
            application/json:
              schema:
                $ref: "#/components/schemas/ErrorResponse"

    delete:
      tags:
        - User
      summary: Remove vetrina from favorites
      description: Remove a specific vetrina from the user's favorites
      security:
        - BearerAuth: []
      parameters:
        - in: path
          name: vetrina_id
          schema:
            type: integer
          required: true
          description: ID of the vetrina to remove from favorites
      responses:
        "200":
          description: Vetrina removed from favorites successfully
          content:
            application/json:
              schema:
                type: object
                properties:
                  msg:
                    type: string
                    example: Vetrina removed from favorites
        "404":
          description: Favorite vetrina not found
          content:
            application/json:
              schema:
                $ref: "#/components/schemas/ErrorResponse"

  /user/favorites/files/{file_id}:
    post:
      tags:
        - User
      summary: Add file to favorites
      description: Add a specific file to the user's favorites
      security:
        - BearerAuth: []
      parameters:
        - in: path
          name: file_id
          schema:
            type: integer
          required: true
          description: ID of the file to add to favorites
      responses:
        "200":
          description: File added to favorites successfully
          content:
            application/json:
              schema:
                type: object
                properties:
                  msg:
                    type: string
                    example: File added to favorites
        "404":
          description: File not found
          content:
            application/json:
              schema:
                $ref: "#/components/schemas/ErrorResponse"

    delete:
      tags:
        - User
      summary: Remove file from favorites
      description: Remove a specific file from the user's favorites
      security:
        - BearerAuth: []
      parameters:
        - in: path
          name: file_id
          schema:
            type: integer
          required: true
          description: ID of the file to remove from favorites
      responses:
        "200":
          description: File removed from favorites successfully
          content:
            application/json:
              schema:
                type: object
                properties:
                  msg:
                    type: string
                    example: File removed from favorites
        "404":
          description: Favorite file not found
          content:
            application/json:
              schema:
                $ref: "#/components/schemas/ErrorResponse"

  /user/favorites:
    get:
      tags:
        - User
      summary: Get favorite vetrine and files
      description: Retrieve all vetrine that are either favorited or contain favorite files for the authenticated user
      security:
        - BearerAuth: []
      responses:
        "200":
          description: Favorite vetrine retrieved successfully
          content:
            application/json:
              schema:
                type: object
                properties:
                  vetrine:
                    type: array
                    items:
                      $ref: "#/components/schemas/Vetrina"
                  count:
                    type: integer
                    description: Number of vetrine with favorites

  /user/owned:
    get:
      tags:
        - User
      summary: Get vetrine with owned files
      description: Retrieve all vetrine where the user has ownership access (either through subscription or individual file ownership)
      security:
        - BearerAuth: []
      responses:
        "200":
          description: Vetrine with owned files retrieved successfully
          content:
            application/json:
              schema:
                type: object
                properties:
                  vetrine:
                    type: array
                    items:
                      $ref: "#/components/schemas/Vetrina"
                  count:
                    type: integer
                    description: Number of vetrine with owned files

  /vetrine/{vetrina_id}/reviews:
    post:
      tags:
        - Reviews
      summary: Add a review to a vetrina
      description: Submit a review with rating and text for a specific vetrina
      security:
        - BearerAuth: []
      parameters:
        - in: path
          name: vetrina_id
          schema:
            type: integer
          required: true
          description: ID of the vetrina to review
      requestBody:
        required: true
        content:
          application/json:
            schema:
              type: object
              required:
                - rating
                - review_text
              properties:
                rating:
                  type: integer
                  minimum: 1
                  maximum: 5
                  description: Rating from 1 to 5 stars
                  example: 4
                review_text:
                  type: string
                  description: Text content of the review
                  example: "Great vetrina with helpful materials!"
                review_subject:
                  type: string
                  nullable: true
                  description: Optional subject/title for the review
                  example: "Excellent content quality"
      responses:
        "200":
          description: Review added successfully
          content:
            application/json:
              schema:
                type: object
                properties:
                  msg:
                    type: string
                    example: Review added
                  review:
                    $ref: "#/components/schemas/Review"
        "400":
          description: Invalid rating or request data
          content:
            application/json:
              schema:
                $ref: "#/components/schemas/ErrorResponse"
              example:
                error: invalid_rating
                msg: Rating must be between 1 and 5
        "404":
          description: Vetrina not found
          content:
            application/json:
              schema:
                $ref: "#/components/schemas/ErrorResponse"
        "409":
          description: User already reviewed this vetrina
          content:
            application/json:
              schema:
                $ref: "#/components/schemas/ErrorResponse"

    get:
      tags:
        - Reviews
      summary: Get reviews for a vetrina
      description: Retrieve all reviews for a specific vetrina, ordered by most recent first
      parameters:
        - in: path
          name: vetrina_id
          schema:
            type: integer
          required: true
          description: ID of the vetrina to get reviews for
      responses:
        "200":
          description: Reviews retrieved successfully
          content:
            application/json:
              schema:
                type: object
                properties:
                  reviews:
                    type: array
                    items:
                      $ref: "#/components/schemas/Review"
                  count:
                    type: integer
                    description: Number of reviews
                    example: 3
        "404":
          description: Vetrina not found
          content:
            application/json:
              schema:
                $ref: "#/components/schemas/ErrorResponse"

    delete:
      tags:
        - Reviews
      summary: Delete user's review for a vetrina
      description: Delete the authenticated user's review for a specific vetrina
      security:
        - BearerAuth: []
      parameters:
        - in: path
          name: vetrina_id
          schema:
            type: integer
          required: true
          description: ID of the vetrina to delete review from
      responses:
        "200":
          description: Review deleted successfully
          content:
            application/json:
              schema:
                type: object
                properties:
                  msg:
                    type: string
                    example: Review deleted
        "404":
          description: Review not found or user doesn't have permission
          content:
            application/json:
              schema:
                $ref: "#/components/schemas/ErrorResponse"
              example:
                error: not_found
                msg: Review not found or you don't have permission to delete it

components:
  schemas:
    ErrorResponse:
      type: object
      properties:
        error:
          type: string
          description: Error code
        msg:
          type: string
          description: Error message
      required:
        - error
        - msg

    Vetrina:
      type: object
      properties:
        vetrina_id:
          type: integer
          description: Unique identifier for the vetrina
        name:
          type: string
          description: Name of the vetrina
        author:
          $ref: "#/components/schemas/User"
          description: User who authored the vetrina
        description:
          type: string
          description: Description of the vetrina
        course_instance:
          $ref: "#/components/schemas/CourseInstance"
          description: Course instance associated with the vetrina
        favorite:
          type: boolean
          description: Whether the current user has marked this vetrina as favorite
        average_rating:
          type: number
          nullable: true
          description: Average rating of the vetrina (null if no reviews)
          example: 4.2
        reviews_count:
          type: integer
          description: Number of reviews for this vetrina
          example: 15
        tags:
          type: array
          items:
            type: string
          description: List of unique tags from all files in this vetrina
          example: ["appunti", "esercizi"]
<<<<<<< HEAD
=======
        file_count:
          type: integer
          description: Total number of files in this vetrina
          example: 5
        price:
          type: number
          description: Price of the vetrina
          example: 1000
>>>>>>> 885a6f9f

    CourseInstance:
      type: object
      properties:
        course_instance_id:
          type: integer
          description: Unique identifier for the course instance
        course_code:
          type: string
          description: Code of the course
        course_name:
          type: string
          description: Name of the course
        faculty_name:
          type: string
          description: Name of the faculty
        course_year:
          type: integer
          description: Year of the course in curriculum
        date_year:
          type: integer
          description: Academic year
        language:
          type: string
          description: Language of instruction
        course_semester:
          type: string
          description: Semester of the course
        canale:
          type: string
          description: Course channel/section
        professors:
          type: array
          items:
            type: string
          description: List of professors teaching the course

    User:
      type: object
      properties:
        user_id:
          type: integer
          description: Unique identifier for the user
        username:
          type: string
          description: User's username
        first_name:
          type: string
          description: User's first name
        last_name:
          type: string
          description: User's last name

    File:
      type: object
      properties:
        file_id:
          type: integer
          description: Unique identifier for the file
        filename:
          type: string
          description: Name of the file
        upload_date:
          type: string
          format: date-time
          description: Timestamp when the file was uploaded
        size:
          type: integer
          description: Size of the file in bytes
        vetrina_id:
          type: integer
          description: ID of the vetrina the file belongs to
        sha256:
          type: string
          description: SHA256 hash of the file
        download_count:
          type: integer
          description: Number of times the file has been downloaded
        fact_mark:
          type: integer
          nullable: true
          description: Factual accuracy mark for the file
        fact_mark_updated_at:
          type: string
          format: date-time
          nullable: true
          description: Timestamp when the factual accuracy mark was last updated
        price:
          type: number
          description: Price of the file
        owned:
          type: boolean
          description: Whether the current user owns this file
        favorite:
          type: boolean
          description: Whether the current user has marked this file as favorite
        tag:
          type: string
          nullable: true
          enum: ["dispense", "appunti", "esercizi"]
          description: |
            Tag categorizing the type of file content. Valid options are:
            - **dispense**: Course handouts or lecture materials
            - **appunti**: Student notes  
            - **esercizi**: Exercises or practice problems
        extension:
          type: string
          description: File extension (e.g., "pdf", "docx", "txt", "xlsx")

    Transaction:
      type: object
      properties:
        transaction_id:
          type: integer
          description: Unique identifier for the transaction
        user_id:
          type: integer
          description: ID of the user who made the transaction
        amount:
          type: integer
          description: Amount of the transaction
        transaction_date:
          type: string
          format: date-time
          description: Timestamp when the transaction was created

    VetrinaSubscription:
      type: object
      properties:
        subscriber_id:
          type: integer
          description: ID of the user who subscribed
        vetrina:
          $ref: "#/components/schemas/Vetrina"
        price:
          type: integer
          description: Price of the subscription
        subscription_date:
          type: string
          format: date-time
          description: Timestamp when the subscription was created

    Review:
      type: object
      properties:
        user:
          $ref: "#/components/schemas/User"
          description: User who wrote the review
        vetrina_id:
          type: integer
          description: ID of the vetrina being reviewed
        rating:
          type: integer
          minimum: 1
          maximum: 5
          description: Rating from 1 to 5 stars
        review_text:
          type: string
          description: Text content of the review
        review_subject:
          type: string
          nullable: true
          description: Optional subject/title for the review
        review_date:
          type: string
          format: date-time
          description: Timestamp when the review was created

  securitySchemes:
    BearerAuth:
      type: http
      scheme: bearer
      bearerFormat: JWT
      description: JWT token for authentication<|MERGE_RESOLUTION|>--- conflicted
+++ resolved
@@ -1095,8 +1095,6 @@
             type: string
           description: List of unique tags from all files in this vetrina
           example: ["appunti", "esercizi"]
-<<<<<<< HEAD
-=======
         file_count:
           type: integer
           description: Total number of files in this vetrina
@@ -1105,7 +1103,6 @@
           type: number
           description: Price of the vetrina
           example: 1000
->>>>>>> 885a6f9f
 
     CourseInstance:
       type: object
