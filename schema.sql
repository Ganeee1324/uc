DROP TABLE IF EXISTS users CASCADE;
DROP TABLE IF EXISTS files CASCADE;
DROP TABLE IF EXISTS owned_files CASCADE;
DROP TABLE IF EXISTS vetrina_subscriptions CASCADE;
DROP TABLE IF EXISTS transactions CASCADE;
DROP TABLE IF EXISTS course_instances CASCADE;
DROP TABLE IF EXISTS vetrina CASCADE;
DROP TABLE IF EXISTS favourite_vetrine CASCADE;
DROP TABLE IF EXISTS favourite_file CASCADE;
DROP TABLE IF EXISTS page_embeddings CASCADE;
DROP TABLE IF EXISTS review CASCADE;
CREATE EXTENSION IF NOT EXISTS vector;

CREATE TABLE IF NOT EXISTS users (
    user_id SERIAL PRIMARY KEY,
    username VARCHAR(255) NOT NULL UNIQUE,
    first_name VARCHAR(255) NOT NULL,
    last_name VARCHAR(255) NOT NULL,
    email VARCHAR(255) NOT NULL UNIQUE,
    last_login TIMESTAMP NOT NULL DEFAULT CURRENT_TIMESTAMP,
    registration_date TIMESTAMP NOT NULL DEFAULT CURRENT_TIMESTAMP,
    password VARCHAR(255) NOT NULL
);

CREATE TABLE IF NOT EXISTS course_instances (
    instance_id SERIAL PRIMARY KEY,
    professors VARCHAR(40)[],
    course_code VARCHAR(10) NOT NULL,
    course_name VARCHAR(255) NOT NULL,
    faculty_name VARCHAR(255) NOT NULL,
    course_year INTEGER,
    date_year INTEGER,
    language VARCHAR(15),
    course_semester VARCHAR(40),
    canale VARCHAR(10),
    UNIQUE (course_code, faculty_name, canale)
);

CREATE TABLE IF NOT EXISTS vetrina (
    vetrina_id SERIAL PRIMARY KEY,
    name VARCHAR(255) NOT NULL,
    author_id INTEGER REFERENCES users(user_id) ON DELETE CASCADE NOT NULL,
    course_instance_id INTEGER REFERENCES course_instances(instance_id) ON DELETE CASCADE NOT NULL,
    description TEXT NOT NULL,
    average_rating REAL,
    reviews_count INTEGER NOT NULL DEFAULT 0,
    tags VARCHAR(50)[],
<<<<<<< HEAD
=======
    file_count INTEGER NOT NULL DEFAULT 0,
    price REAL NOT NULL DEFAULT 0,
>>>>>>> 885a6f9f
    UNIQUE (author_id, name, course_instance_id)
);

CREATE TABLE IF NOT EXISTS files (
    file_id SERIAL PRIMARY KEY,
    filename VARCHAR(255) NOT NULL,
    upload_date TIMESTAMP NOT NULL DEFAULT CURRENT_TIMESTAMP,
    fact_mark INTEGER NOT NULL DEFAULT 0,
    sha256 VARCHAR(64) NOT NULL,
    fact_mark_updated_at TIMESTAMP NOT NULL DEFAULT CURRENT_TIMESTAMP,
    size INTEGER NOT NULL DEFAULT 0,
    download_count INTEGER NOT NULL DEFAULT 0,
    price REAL NOT NULL DEFAULT 0,
    extension VARCHAR(10) NOT NULL,
    tag VARCHAR(50),
    language VARCHAR(15) NOT NULL DEFAULT 'it',
    num_pages INTEGER NOT NULL DEFAULT 0,
    vetrina_id INTEGER REFERENCES vetrina(vetrina_id) ON DELETE CASCADE
);

CREATE TABLE IF NOT EXISTS transactions (
    transaction_id SERIAL PRIMARY KEY,
    user_id INTEGER REFERENCES users(user_id) NOT NULL,
    amount REAL NOT NULL DEFAULT 0,
    transaction_date TIMESTAMP NOT NULL DEFAULT CURRENT_TIMESTAMP
);

CREATE TABLE IF NOT EXISTS owned_files (
    file_id INTEGER REFERENCES files(file_id) ON DELETE CASCADE NOT NULL,
    owner_id INTEGER REFERENCES users(user_id) ON DELETE CASCADE NOT NULL,
    transaction_id INTEGER REFERENCES transactions(transaction_id),
    PRIMARY KEY (file_id, owner_id)
);

CREATE TABLE IF NOT EXISTS vetrina_subscriptions (
    subscriber_id INTEGER REFERENCES users(user_id) ON DELETE CASCADE NOT NULL,
    price REAL NOT NULL DEFAULT 0,
    vetrina_id INTEGER REFERENCES vetrina(vetrina_id) ON DELETE CASCADE NOT NULL,
    subscription_date TIMESTAMP NOT NULL DEFAULT CURRENT_TIMESTAMP,
    transaction_id INTEGER REFERENCES transactions(transaction_id),
    PRIMARY KEY (subscriber_id, vetrina_id)
);

CREATE TABLE IF NOT EXISTS favourite_vetrine (
    user_id INTEGER REFERENCES users(user_id) ON DELETE CASCADE NOT NULL,
    vetrina_id INTEGER REFERENCES vetrina(vetrina_id) ON DELETE CASCADE NOT NULL,
    PRIMARY KEY (user_id, vetrina_id)
);

CREATE TABLE IF NOT EXISTS favourite_file (
    user_id INTEGER REFERENCES users(user_id) ON DELETE CASCADE NOT NULL,
    file_id INTEGER REFERENCES files(file_id) ON DELETE CASCADE NOT NULL,
    PRIMARY KEY (user_id, file_id)
);

CREATE TABLE IF NOT EXISTS page_embeddings (
    page_id SERIAL PRIMARY KEY,
    vetrina_id INTEGER REFERENCES vetrina(vetrina_id) ON DELETE CASCADE NOT NULL,
    file_id INTEGER REFERENCES files(file_id) ON DELETE CASCADE NOT NULL,
    embedding vector(1024) NOT NULL
);

CREATE TABLE IF NOT EXISTS review (
    user_id INTEGER REFERENCES users(user_id) ON DELETE CASCADE NOT NULL,
    vetrina_id INTEGER REFERENCES vetrina(vetrina_id) ON DELETE CASCADE NOT NULL,
    rating INTEGER NOT NULL,
    review_text TEXT NOT NULL,
    review_subject VARCHAR(100),
    review_date TIMESTAMP NOT NULL DEFAULT CURRENT_TIMESTAMP,
    PRIMARY KEY (user_id, vetrina_id)
);

-- Function to update vetrina review statistics
CREATE OR REPLACE FUNCTION update_vetrina_review_stats()
RETURNS TRIGGER AS $$
BEGIN
    -- Handle INSERT and UPDATE operations
    IF TG_OP = 'INSERT' OR TG_OP = 'UPDATE' THEN
        UPDATE vetrina 
        SET 
            reviews_count = (
                SELECT COUNT(*) 
                FROM review 
                WHERE vetrina_id = NEW.vetrina_id
            ),
            average_rating = (
                SELECT AVG(rating) 
                FROM review 
                WHERE vetrina_id = NEW.vetrina_id
            )
        WHERE vetrina_id = NEW.vetrina_id;
        RETURN NEW;
    END IF;
    
    -- Handle DELETE operation
    IF TG_OP = 'DELETE' THEN
        UPDATE vetrina 
        SET 
            reviews_count = (
                SELECT COUNT(*) 
                FROM review 
                WHERE vetrina_id = OLD.vetrina_id
            ),
            average_rating = (
                SELECT AVG(rating) 
                FROM review 
                WHERE vetrina_id = OLD.vetrina_id
            )
        WHERE vetrina_id = OLD.vetrina_id;
        RETURN OLD;
    END IF;
    
    RETURN NULL;
END;
$$ LANGUAGE plpgsql;

<<<<<<< HEAD
-- Function to update vetrina tags
CREATE OR REPLACE FUNCTION update_vetrina_tags()
=======
-- Function to update vetrina tags and file count
CREATE OR REPLACE FUNCTION update_vetrina_tags_and_file_count()
>>>>>>> 885a6f9f
RETURNS TRIGGER AS $$
BEGIN
    -- Handle INSERT and UPDATE operations
    IF TG_OP = 'INSERT' OR TG_OP = 'UPDATE' THEN
        UPDATE vetrina 
<<<<<<< HEAD
        SET tags = (
            SELECT ARRAY(
                SELECT DISTINCT tag 
                FROM files 
                WHERE vetrina_id = NEW.vetrina_id 
                AND tag IS NOT NULL
                ORDER BY tag
            )
        )
=======
        SET 
            tags = (
                SELECT ARRAY(
                    SELECT DISTINCT tag 
                    FROM files 
                    WHERE vetrina_id = NEW.vetrina_id 
                    AND tag IS NOT NULL
                    ORDER BY tag
                )
            ),
            file_count = (
                SELECT COUNT(*) 
                FROM files 
                WHERE vetrina_id = NEW.vetrina_id
            )
>>>>>>> 885a6f9f
        WHERE vetrina_id = NEW.vetrina_id;
        RETURN NEW;
    END IF;
    
    -- Handle DELETE operation
    IF TG_OP = 'DELETE' THEN
        UPDATE vetrina 
<<<<<<< HEAD
        SET tags = (
            SELECT ARRAY(
                SELECT DISTINCT tag 
                FROM files 
                WHERE vetrina_id = OLD.vetrina_id 
                AND tag IS NOT NULL
                ORDER BY tag
            )
        )
=======
        SET 
            tags = (
                SELECT ARRAY(
                    SELECT DISTINCT tag 
                    FROM files 
                    WHERE vetrina_id = OLD.vetrina_id 
                    AND tag IS NOT NULL
                    ORDER BY tag
                )
            ),
            file_count = (
                SELECT COUNT(*) 
                FROM files 
                WHERE vetrina_id = OLD.vetrina_id
            )
>>>>>>> 885a6f9f
        WHERE vetrina_id = OLD.vetrina_id;
        RETURN OLD;
    END IF;
    
    RETURN NULL;
END;
$$ LANGUAGE plpgsql;

-- Create triggers for review table
DROP TRIGGER IF EXISTS trigger_update_vetrina_stats_insert ON review;
DROP TRIGGER IF EXISTS trigger_update_vetrina_stats_update ON review;
DROP TRIGGER IF EXISTS trigger_update_vetrina_stats_delete ON review;

CREATE TRIGGER trigger_update_vetrina_stats_insert
    AFTER INSERT ON review
    FOR EACH ROW
    EXECUTE FUNCTION update_vetrina_review_stats();

CREATE TRIGGER trigger_update_vetrina_stats_update
    AFTER UPDATE ON review
    FOR EACH ROW
    EXECUTE FUNCTION update_vetrina_review_stats();

CREATE TRIGGER trigger_update_vetrina_stats_delete
    AFTER DELETE ON review
    FOR EACH ROW
    EXECUTE FUNCTION update_vetrina_review_stats();

<<<<<<< HEAD
-- Create triggers for files table to update vetrina tags
=======
-- Create triggers for files table to update vetrina tags and file count
>>>>>>> 885a6f9f
DROP TRIGGER IF EXISTS trigger_update_vetrina_tags_insert ON files;
DROP TRIGGER IF EXISTS trigger_update_vetrina_tags_update ON files;
DROP TRIGGER IF EXISTS trigger_update_vetrina_tags_delete ON files;

CREATE TRIGGER trigger_update_vetrina_tags_insert
    AFTER INSERT ON files
    FOR EACH ROW
<<<<<<< HEAD
    EXECUTE FUNCTION update_vetrina_tags();
=======
    EXECUTE FUNCTION update_vetrina_tags_and_file_count();
>>>>>>> 885a6f9f

CREATE TRIGGER trigger_update_vetrina_tags_update
    AFTER UPDATE ON files
    FOR EACH ROW
<<<<<<< HEAD
    EXECUTE FUNCTION update_vetrina_tags();
=======
    EXECUTE FUNCTION update_vetrina_tags_and_file_count();
>>>>>>> 885a6f9f

CREATE TRIGGER trigger_update_vetrina_tags_delete
    AFTER DELETE ON files
    FOR EACH ROW
<<<<<<< HEAD
    EXECUTE FUNCTION update_vetrina_tags();
=======
    EXECUTE FUNCTION update_vetrina_tags_and_file_count();
>>>>>>> 885a6f9f

INSERT INTO users (username, first_name, last_name, email, password) VALUES ('admin', 'admin', 'admin', 'admin@admin.com', 'admin');<|MERGE_RESOLUTION|>--- conflicted
+++ resolved
@@ -45,11 +45,8 @@
     average_rating REAL,
     reviews_count INTEGER NOT NULL DEFAULT 0,
     tags VARCHAR(50)[],
-<<<<<<< HEAD
-=======
     file_count INTEGER NOT NULL DEFAULT 0,
     price REAL NOT NULL DEFAULT 0,
->>>>>>> 885a6f9f
     UNIQUE (author_id, name, course_instance_id)
 );
 
@@ -166,29 +163,13 @@
 END;
 $$ LANGUAGE plpgsql;
 
-<<<<<<< HEAD
--- Function to update vetrina tags
-CREATE OR REPLACE FUNCTION update_vetrina_tags()
-=======
 -- Function to update vetrina tags and file count
 CREATE OR REPLACE FUNCTION update_vetrina_tags_and_file_count()
->>>>>>> 885a6f9f
 RETURNS TRIGGER AS $$
 BEGIN
     -- Handle INSERT and UPDATE operations
     IF TG_OP = 'INSERT' OR TG_OP = 'UPDATE' THEN
         UPDATE vetrina 
-<<<<<<< HEAD
-        SET tags = (
-            SELECT ARRAY(
-                SELECT DISTINCT tag 
-                FROM files 
-                WHERE vetrina_id = NEW.vetrina_id 
-                AND tag IS NOT NULL
-                ORDER BY tag
-            )
-        )
-=======
         SET 
             tags = (
                 SELECT ARRAY(
@@ -204,7 +185,6 @@
                 FROM files 
                 WHERE vetrina_id = NEW.vetrina_id
             )
->>>>>>> 885a6f9f
         WHERE vetrina_id = NEW.vetrina_id;
         RETURN NEW;
     END IF;
@@ -212,17 +192,6 @@
     -- Handle DELETE operation
     IF TG_OP = 'DELETE' THEN
         UPDATE vetrina 
-<<<<<<< HEAD
-        SET tags = (
-            SELECT ARRAY(
-                SELECT DISTINCT tag 
-                FROM files 
-                WHERE vetrina_id = OLD.vetrina_id 
-                AND tag IS NOT NULL
-                ORDER BY tag
-            )
-        )
-=======
         SET 
             tags = (
                 SELECT ARRAY(
@@ -238,7 +207,6 @@
                 FROM files 
                 WHERE vetrina_id = OLD.vetrina_id
             )
->>>>>>> 885a6f9f
         WHERE vetrina_id = OLD.vetrina_id;
         RETURN OLD;
     END IF;
@@ -267,11 +235,7 @@
     FOR EACH ROW
     EXECUTE FUNCTION update_vetrina_review_stats();
 
-<<<<<<< HEAD
--- Create triggers for files table to update vetrina tags
-=======
 -- Create triggers for files table to update vetrina tags and file count
->>>>>>> 885a6f9f
 DROP TRIGGER IF EXISTS trigger_update_vetrina_tags_insert ON files;
 DROP TRIGGER IF EXISTS trigger_update_vetrina_tags_update ON files;
 DROP TRIGGER IF EXISTS trigger_update_vetrina_tags_delete ON files;
@@ -279,28 +243,16 @@
 CREATE TRIGGER trigger_update_vetrina_tags_insert
     AFTER INSERT ON files
     FOR EACH ROW
-<<<<<<< HEAD
-    EXECUTE FUNCTION update_vetrina_tags();
-=======
     EXECUTE FUNCTION update_vetrina_tags_and_file_count();
->>>>>>> 885a6f9f
 
 CREATE TRIGGER trigger_update_vetrina_tags_update
     AFTER UPDATE ON files
     FOR EACH ROW
-<<<<<<< HEAD
-    EXECUTE FUNCTION update_vetrina_tags();
-=======
     EXECUTE FUNCTION update_vetrina_tags_and_file_count();
->>>>>>> 885a6f9f
 
 CREATE TRIGGER trigger_update_vetrina_tags_delete
     AFTER DELETE ON files
     FOR EACH ROW
-<<<<<<< HEAD
-    EXECUTE FUNCTION update_vetrina_tags();
-=======
     EXECUTE FUNCTION update_vetrina_tags_and_file_count();
->>>>>>> 885a6f9f
 
 INSERT INTO users (username, first_name, last_name, email, password) VALUES ('admin', 'admin', 'admin', 'admin@admin.com', 'admin');