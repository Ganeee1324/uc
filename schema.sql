DROP TABLE IF EXISTS users CASCADE;
DROP TABLE IF EXISTS files CASCADE;
DROP TABLE IF EXISTS owned_files CASCADE;
DROP TABLE IF EXISTS transactions CASCADE;
DROP TABLE IF EXISTS course_instances CASCADE;
DROP TABLE IF EXISTS vetrina CASCADE;
DROP TABLE IF EXISTS favourite_vetrine CASCADE;
DROP TABLE IF EXISTS favourite_file CASCADE;
DROP TABLE IF EXISTS chunk_embeddings CASCADE;
DROP TABLE IF EXISTS review CASCADE;
DROP TABLE IF EXISTS file_processing_queue CASCADE;

CREATE EXTENSION IF NOT EXISTS vector;

CREATE TABLE IF NOT EXISTS users (
    user_id SERIAL PRIMARY KEY,
    username VARCHAR(255) NOT NULL UNIQUE,
    first_name VARCHAR(255) NOT NULL,
    last_name VARCHAR(255) NOT NULL,
    email VARCHAR(255) NOT NULL UNIQUE,
    last_login TIMESTAMP NOT NULL DEFAULT CURRENT_TIMESTAMP,
    registration_date TIMESTAMP NOT NULL DEFAULT CURRENT_TIMESTAMP,
    user_faculty VARCHAR(255),
    user_enrollment_year INTEGER,
    user_canale VARCHAR(255),
    bio TEXT,
    profile_picture VARCHAR(255),
    password VARCHAR(255) NOT NULL,
    uploaded_documents_count INTEGER NOT NULL DEFAULT 0,
    email_verified BOOLEAN NOT NULL DEFAULT FALSE,
    email_verification_token VARCHAR(255),
    email_verification_code VARCHAR(6),
    email_verification_expires TIMESTAMP,
    password_reset_token VARCHAR(255),
    password_reset_expires TIMESTAMP
);

CREATE TABLE IF NOT EXISTS course_instances (
    instance_id SERIAL PRIMARY KEY,
    professors VARCHAR(40)[],
    course_code VARCHAR(10) NOT NULL,
    course_name VARCHAR(255) NOT NULL,
    faculty_name VARCHAR(255) NOT NULL,
    course_year INTEGER,
    date_year INTEGER,
    language VARCHAR(15),
    course_semester VARCHAR(40),
    canale VARCHAR(10),
    UNIQUE (course_code, faculty_name, canale)
);

CREATE TABLE IF NOT EXISTS vetrina (
    vetrina_id SERIAL PRIMARY KEY,
    name VARCHAR(255) NOT NULL,
    author_id INTEGER REFERENCES users(user_id) ON DELETE CASCADE NOT NULL,
    course_instance_id INTEGER REFERENCES course_instances(instance_id) ON DELETE CASCADE NOT NULL,
    description TEXT NOT NULL,
    average_rating REAL,
    reviews_count INTEGER NOT NULL DEFAULT 0,
    tags VARCHAR(50)[],
    file_count INTEGER NOT NULL DEFAULT 0,
    price REAL NOT NULL DEFAULT 0,
    language VARCHAR(15) NOT NULL DEFAULT 'en',
    copertina VARCHAR(255),
    UNIQUE (author_id, name, course_instance_id)
);

CREATE TABLE IF NOT EXISTS files (
    file_id SERIAL PRIMARY KEY,
    filename VARCHAR(255) NOT NULL,
    display_name VARCHAR(255) NOT NULL,
    upload_date TIMESTAMP NOT NULL DEFAULT CURRENT_TIMESTAMP,
    fact_mark INTEGER,
    sha256 VARCHAR(64) NOT NULL,
    fact_mark_updated_at TIMESTAMP,
    size INTEGER NOT NULL DEFAULT 0,
    download_count INTEGER NOT NULL DEFAULT 0,
    price REAL NOT NULL DEFAULT 0,
    extension VARCHAR(10) NOT NULL,
    tag VARCHAR(50),
    language VARCHAR(15) NOT NULL DEFAULT 'en',
    num_pages INTEGER NOT NULL,
    reviews_count INTEGER NOT NULL DEFAULT 0,
    average_rating REAL,
    thumbnail VARCHAR(255),
    vetrina_id INTEGER REFERENCES vetrina(vetrina_id) ON DELETE CASCADE
);

CREATE TABLE IF NOT EXISTS file_processing_queue (
    uploading_file_id SERIAL PRIMARY KEY,
    requester_id INTEGER REFERENCES users(user_id) ON DELETE CASCADE NOT NULL,
    vetrina_id INTEGER REFERENCES vetrina(vetrina_id) ON DELETE CASCADE NOT NULL,
    file_name VARCHAR(255) NOT NULL,
    display_name VARCHAR(255) NOT NULL,
    extension VARCHAR(10) NOT NULL,
    price REAL NOT NULL DEFAULT 0,
    tag VARCHAR(50),
    language VARCHAR(15) NOT NULL DEFAULT 'it',
    file_data BYTEA,
    upload_date TIMESTAMP NOT NULL DEFAULT CURRENT_TIMESTAMP,
    failed BOOLEAN NOT NULL DEFAULT FALSE
);

CREATE TABLE IF NOT EXISTS transactions (
    transaction_id SERIAL PRIMARY KEY,
    user_id INTEGER REFERENCES users(user_id) NOT NULL,
    amount REAL NOT NULL DEFAULT 0,
    transaction_date TIMESTAMP NOT NULL DEFAULT CURRENT_TIMESTAMP
);

CREATE TABLE IF NOT EXISTS owned_files (
    file_id INTEGER REFERENCES files(file_id) ON DELETE CASCADE NOT NULL,
    owner_id INTEGER REFERENCES users(user_id) ON DELETE CASCADE NOT NULL,
    transaction_id INTEGER REFERENCES transactions(transaction_id),
    PRIMARY KEY (file_id, owner_id)
);

CREATE TABLE IF NOT EXISTS favourite_vetrine (
    user_id INTEGER REFERENCES users(user_id) ON DELETE CASCADE NOT NULL,
    vetrina_id INTEGER REFERENCES vetrina(vetrina_id) ON DELETE CASCADE NOT NULL,
    PRIMARY KEY (user_id, vetrina_id)
);

CREATE TABLE IF NOT EXISTS favourite_file (
    user_id INTEGER REFERENCES users(user_id) ON DELETE CASCADE NOT NULL,
    file_id INTEGER REFERENCES files(file_id) ON DELETE CASCADE NOT NULL,
    PRIMARY KEY (user_id, file_id)
);

CREATE TABLE IF NOT EXISTS chunk_embeddings (
    chunk_id SERIAL PRIMARY KEY,
    description TEXT NOT NULL,
    page_number INTEGER NOT NULL,
    vetrina_id INTEGER REFERENCES vetrina(vetrina_id) ON DELETE CASCADE NOT NULL,
    file_id INTEGER REFERENCES files(file_id) ON DELETE CASCADE NOT NULL,
    image_path VARCHAR(255) NOT NULL,
    embedding vector(1024) NOT NULL
);

CREATE TABLE IF NOT EXISTS review (
    user_id INTEGER REFERENCES users(user_id) ON DELETE CASCADE NOT NULL,
    vetrina_id INTEGER REFERENCES vetrina(vetrina_id) ON DELETE CASCADE,
    file_id INTEGER REFERENCES files(file_id) ON DELETE CASCADE,
    rating INTEGER NOT NULL,
    review_text TEXT NOT NULL,
    review_date TIMESTAMP NOT NULL DEFAULT CURRENT_TIMESTAMP,
    PRIMARY KEY (user_id, vetrina_id, file_id),
    CONSTRAINT check_review_target CHECK (
        (vetrina_id IS NOT NULL AND file_id IS NULL) OR 
        (vetrina_id IS NULL AND file_id IS NOT NULL)
    )
);

CREATE TABLE IF NOT EXISTS follow (
    user_id INTEGER REFERENCES users(user_id) ON DELETE CASCADE NOT NULL,
    followed_user_id INTEGER REFERENCES users(user_id) ON DELETE CASCADE NOT NULL,
    PRIMARY KEY (user_id, followed_user_id)
);

<<<<<<< HEAD
=======
CREATE TABLE IF NOT EXISTS embedding_queue (
    file_id INTEGER REFERENCES files(file_id) ON DELETE CASCADE NOT NULL,
    vetrina_id INTEGER REFERENCES vetrina(vetrina_id) ON DELETE CASCADE NOT NULL,
    PRIMARY KEY (file_id, vetrina_id)
);

CREATE TABLE IF NOT EXISTS forum_threads (
    thread_id SERIAL PRIMARY KEY,
    title VARCHAR(255) NOT NULL,
    author_id INTEGER REFERENCES users(user_id) ON DELETE CASCADE NOT NULL,
    tag VARCHAR(50),
    posts_count INTEGER NOT NULL DEFAULT 0,
    last_post_timestamp TIMESTAMP,
    created_at TIMESTAMP NOT NULL DEFAULT CURRENT_TIMESTAMP
);

CREATE TABLE IF NOT EXISTS forum_posts (
    post_id SERIAL PRIMARY KEY,
    thread_id INTEGER REFERENCES forum_threads(thread_id) ON DELETE CASCADE NOT NULL,
    user_id INTEGER REFERENCES users(user_id) ON DELETE CASCADE NOT NULL,
    text TEXT NOT NULL,
    edited BOOLEAN NOT NULL DEFAULT FALSE,
    edited_at TIMESTAMP,
    post_timestamp TIMESTAMP NOT NULL DEFAULT CURRENT_TIMESTAMP
);

>>>>>>> 55ba691d

CREATE INDEX ON vetrina USING GIN (to_tsvector('english', description)) WHERE language = 'en';
CREATE INDEX ON vetrina USING GIN (to_tsvector('italian', description)) WHERE language = 'it';


-- Function to update vetrina review statistics
CREATE OR REPLACE FUNCTION update_vetrina_review_stats()
RETURNS TRIGGER AS $$
BEGIN
    -- Handle INSERT and UPDATE operations
    IF TG_OP = 'INSERT' OR TG_OP = 'UPDATE' THEN
        -- Update vetrina stats if vetrina_id is not null
        IF NEW.vetrina_id IS NOT NULL THEN
            UPDATE vetrina 
            SET 
                reviews_count = (
                    SELECT COUNT(*) 
                    FROM review 
                    WHERE vetrina_id = NEW.vetrina_id
                ),
                average_rating = (
                    SELECT AVG(rating) 
                    FROM review 
                    WHERE vetrina_id = NEW.vetrina_id
                )
            WHERE vetrina_id = NEW.vetrina_id;
        END IF;
        RETURN NEW;
    END IF;
    
    -- Handle DELETE operation
    IF TG_OP = 'DELETE' THEN
        -- Update vetrina stats if vetrina_id is not null
        IF OLD.vetrina_id IS NOT NULL THEN
            UPDATE vetrina 
            SET 
                reviews_count = (
                    SELECT COUNT(*) 
                    FROM review 
                    WHERE vetrina_id = OLD.vetrina_id
                ),
                average_rating = (
                    SELECT AVG(rating) 
                    FROM review 
                    WHERE vetrina_id = OLD.vetrina_id
                )
            WHERE vetrina_id = OLD.vetrina_id;
        END IF;
        RETURN OLD;
    END IF;
    
    RETURN NULL;
END;
$$ LANGUAGE plpgsql;

-- Function to update file review statistics
CREATE OR REPLACE FUNCTION update_file_review_stats()
RETURNS TRIGGER AS $$
BEGIN
    -- Handle INSERT and UPDATE operations
    IF TG_OP = 'INSERT' OR TG_OP = 'UPDATE' THEN
        -- Update file stats if file_id is not null
        IF NEW.file_id IS NOT NULL THEN
            UPDATE files 
            SET 
                reviews_count = (
                    SELECT COUNT(*) 
                    FROM review 
                    WHERE file_id = NEW.file_id
                ),
                average_rating = (
                    SELECT AVG(rating) 
                    FROM review 
                    WHERE file_id = NEW.file_id
                )
            WHERE file_id = NEW.file_id;
        END IF;
        RETURN NEW;
    END IF;
    
    -- Handle DELETE operation
    IF TG_OP = 'DELETE' THEN
        -- Update file stats if file_id is not null
        IF OLD.file_id IS NOT NULL THEN
            UPDATE files 
            SET 
                reviews_count = (
                    SELECT COUNT(*) 
                    FROM review 
                    WHERE file_id = OLD.file_id
                ),
                average_rating = (
                    SELECT AVG(rating) 
                    FROM review 
                    WHERE file_id = OLD.file_id
                )
            WHERE file_id = OLD.file_id;
        END IF;
        RETURN OLD;
    END IF;
    
    RETURN NULL;
END;
$$ LANGUAGE plpgsql;

-- Function to update vetrina tags and file count
CREATE OR REPLACE FUNCTION update_vetrina_tags_and_file_count()
RETURNS TRIGGER AS $$
BEGIN
    -- Handle INSERT and UPDATE operations
    IF TG_OP = 'INSERT' OR TG_OP = 'UPDATE' THEN
        UPDATE vetrina 
        SET 
            tags = (
                SELECT ARRAY(
                    SELECT DISTINCT tag 
                    FROM files 
                    WHERE vetrina_id = NEW.vetrina_id 
                    AND tag IS NOT NULL
                    ORDER BY tag
                )
            ),
            file_count = (
                SELECT COUNT(*) 
                FROM files 
                WHERE vetrina_id = NEW.vetrina_id
            )
        WHERE vetrina_id = NEW.vetrina_id;
        RETURN NEW;
    END IF;
    
    -- Handle DELETE operation
    IF TG_OP = 'DELETE' THEN
        UPDATE vetrina 
        SET 
            tags = (
                SELECT ARRAY(
                    SELECT DISTINCT tag 
                    FROM files 
                    WHERE vetrina_id = OLD.vetrina_id 
                    AND tag IS NOT NULL
                    ORDER BY tag
                )
            ),
            file_count = (
                SELECT COUNT(*) 
                FROM files 
                WHERE vetrina_id = OLD.vetrina_id
            )
        WHERE vetrina_id = OLD.vetrina_id;
        RETURN OLD;
    END IF;
    
    RETURN NULL;
END;
$$ LANGUAGE plpgsql;

-- Function to update user uploaded documents count
CREATE OR REPLACE FUNCTION update_user_document_count()
RETURNS TRIGGER AS $$
BEGIN
    -- Handle INSERT and UPDATE operations
    IF TG_OP = 'INSERT' OR TG_OP = 'UPDATE' THEN
        -- Update user stats if vetrina_id is not null
        IF NEW.vetrina_id IS NOT NULL THEN
            UPDATE users 
            SET uploaded_documents_count = (
                SELECT COUNT(DISTINCT f.file_id) 
                FROM files f
                JOIN vetrina v ON f.vetrina_id = v.vetrina_id
                WHERE v.author_id = (
                    SELECT author_id 
                    FROM vetrina 
                    WHERE vetrina_id = NEW.vetrina_id
                )
            )
            WHERE user_id = (
                SELECT author_id 
                FROM vetrina 
                WHERE vetrina_id = NEW.vetrina_id
            );
        END IF;
        RETURN NEW;
    END IF;
    
    -- Handle DELETE operation
    IF TG_OP = 'DELETE' THEN
        -- Update user stats if vetrina_id is not null
        IF OLD.vetrina_id IS NOT NULL THEN
            UPDATE users 
            SET uploaded_documents_count = (
                SELECT COUNT(DISTINCT f.file_id) 
                FROM files f
                JOIN vetrina v ON f.vetrina_id = v.vetrina_id
                WHERE v.author_id = (
                    SELECT author_id 
                    FROM vetrina 
                    WHERE vetrina_id = OLD.vetrina_id
                )
            )
            WHERE user_id = (
                SELECT author_id 
                FROM vetrina 
                WHERE vetrina_id = OLD.vetrina_id
            );
        END IF;
        RETURN OLD;
    END IF;
    
    RETURN NULL;
END;
$$ LANGUAGE plpgsql;

-- Function to update thread statistics
CREATE OR REPLACE FUNCTION update_thread_stats()
RETURNS TRIGGER AS $$
BEGIN
    -- Handle INSERT and UPDATE operations
    IF TG_OP = 'INSERT' OR TG_OP = 'UPDATE' THEN
        UPDATE forum_threads 
        SET 
            posts_count = (
                SELECT COUNT(*) 
                FROM forum_posts 
                WHERE thread_id = NEW.thread_id
            ),
            last_post_timestamp = (
                SELECT MAX(post_timestamp) 
                FROM forum_posts 
                WHERE thread_id = NEW.thread_id
            )
        WHERE thread_id = NEW.thread_id;
        RETURN NEW;
    END IF;
    
    -- Handle DELETE operation
    IF TG_OP = 'DELETE' THEN
        UPDATE forum_threads 
        SET 
            posts_count = (
                SELECT COUNT(*) 
                FROM forum_posts 
                WHERE thread_id = OLD.thread_id
            ),
            last_post_timestamp = (
                SELECT MAX(post_timestamp) 
                FROM forum_posts 
                WHERE thread_id = OLD.thread_id
            )
        WHERE thread_id = OLD.thread_id;
        RETURN OLD;
    END IF;
    
    RETURN NULL;
END;
$$ LANGUAGE plpgsql;

-- Create triggers for review table
DROP TRIGGER IF EXISTS trigger_update_vetrina_stats_insert ON review;
DROP TRIGGER IF EXISTS trigger_update_vetrina_stats_update ON review;
DROP TRIGGER IF EXISTS trigger_update_vetrina_stats_delete ON review;
DROP TRIGGER IF EXISTS trigger_update_file_stats_insert ON review;
DROP TRIGGER IF EXISTS trigger_update_file_stats_update ON review;
DROP TRIGGER IF EXISTS trigger_update_file_stats_delete ON review;

CREATE TRIGGER trigger_update_vetrina_stats_insert
    AFTER INSERT ON review
    FOR EACH ROW
    EXECUTE FUNCTION update_vetrina_review_stats();

CREATE TRIGGER trigger_update_vetrina_stats_update
    AFTER UPDATE ON review
    FOR EACH ROW
    EXECUTE FUNCTION update_vetrina_review_stats();

CREATE TRIGGER trigger_update_vetrina_stats_delete
    AFTER DELETE ON review
    FOR EACH ROW
    EXECUTE FUNCTION update_vetrina_review_stats();

CREATE TRIGGER trigger_update_file_stats_insert
    AFTER INSERT ON review
    FOR EACH ROW
    EXECUTE FUNCTION update_file_review_stats();

CREATE TRIGGER trigger_update_file_stats_update
    AFTER UPDATE ON review
    FOR EACH ROW
    EXECUTE FUNCTION update_file_review_stats();

CREATE TRIGGER trigger_update_file_stats_delete
    AFTER DELETE ON review
    FOR EACH ROW
    EXECUTE FUNCTION update_file_review_stats();

-- Create triggers for files table to update vetrina tags and file count
DROP TRIGGER IF EXISTS trigger_update_vetrina_tags_insert ON files;
DROP TRIGGER IF EXISTS trigger_update_vetrina_tags_update ON files;
DROP TRIGGER IF EXISTS trigger_update_vetrina_tags_delete ON files;

CREATE TRIGGER trigger_update_vetrina_tags_insert
    AFTER INSERT ON files
    FOR EACH ROW
    EXECUTE FUNCTION update_vetrina_tags_and_file_count();

CREATE TRIGGER trigger_update_vetrina_tags_update
    AFTER UPDATE ON files
    FOR EACH ROW
    EXECUTE FUNCTION update_vetrina_tags_and_file_count();

CREATE TRIGGER trigger_update_vetrina_tags_delete
    AFTER DELETE ON files
    FOR EACH ROW
    EXECUTE FUNCTION update_vetrina_tags_and_file_count();

-- Create triggers for files table to update user document count
DROP TRIGGER IF EXISTS trigger_update_user_document_count_insert ON files;
DROP TRIGGER IF EXISTS trigger_update_user_document_count_update ON files;
DROP TRIGGER IF EXISTS trigger_update_user_document_count_delete ON files;

CREATE TRIGGER trigger_update_user_document_count_insert
    AFTER INSERT ON files
    FOR EACH ROW
    EXECUTE FUNCTION update_user_document_count();

CREATE TRIGGER trigger_update_user_document_count_update
    AFTER UPDATE ON files
    FOR EACH ROW
    EXECUTE FUNCTION update_user_document_count();

CREATE TRIGGER trigger_update_user_document_count_delete
    AFTER DELETE ON files
    FOR EACH ROW
    EXECUTE FUNCTION update_user_document_count();

<<<<<<< HEAD
INSERT INTO users (username, first_name, last_name, email, password, email_verified) VALUES ('admin', 'admin', 'admin', 'admin@admin.com', 'admin', TRUE);
=======
-- Create triggers for messages table to update thread statistics
DROP TRIGGER IF EXISTS trigger_update_thread_stats_insert ON forum_posts;
DROP TRIGGER IF EXISTS trigger_update_thread_stats_update ON forum_posts;
DROP TRIGGER IF EXISTS trigger_update_thread_stats_delete ON forum_posts;

CREATE TRIGGER trigger_update_thread_stats_insert
    AFTER INSERT ON forum_posts
    FOR EACH ROW
    EXECUTE FUNCTION update_thread_stats();

CREATE TRIGGER trigger_update_thread_stats_update
    AFTER UPDATE ON forum_posts
    FOR EACH ROW
    EXECUTE FUNCTION update_thread_stats();

CREATE TRIGGER trigger_update_thread_stats_delete
    AFTER DELETE ON forum_posts
    FOR EACH ROW
    EXECUTE FUNCTION update_thread_stats();

INSERT INTO users (username, first_name, last_name, email, password) VALUES ('admin', 'admin', 'admin', 'admin@admin.com', 'admin');
>>>>>>> 55ba691d
<|MERGE_RESOLUTION|>--- conflicted
+++ resolved
@@ -8,8 +8,7 @@
 DROP TABLE IF EXISTS favourite_file CASCADE;
 DROP TABLE IF EXISTS chunk_embeddings CASCADE;
 DROP TABLE IF EXISTS review CASCADE;
-DROP TABLE IF EXISTS file_processing_queue CASCADE;
-
+DROP TABLE IF EXISTS embedding_queue CASCADE;
 CREATE EXTENSION IF NOT EXISTS vector;
 
 CREATE TABLE IF NOT EXISTS users (
@@ -26,13 +25,7 @@
     bio TEXT,
     profile_picture VARCHAR(255),
     password VARCHAR(255) NOT NULL,
-    uploaded_documents_count INTEGER NOT NULL DEFAULT 0,
-    email_verified BOOLEAN NOT NULL DEFAULT FALSE,
-    email_verification_token VARCHAR(255),
-    email_verification_code VARCHAR(6),
-    email_verification_expires TIMESTAMP,
-    password_reset_token VARCHAR(255),
-    password_reset_expires TIMESTAMP
+    uploaded_documents_count INTEGER NOT NULL DEFAULT 0
 );
 
 CREATE TABLE IF NOT EXISTS course_instances (
@@ -86,21 +79,6 @@
     vetrina_id INTEGER REFERENCES vetrina(vetrina_id) ON DELETE CASCADE
 );
 
-CREATE TABLE IF NOT EXISTS file_processing_queue (
-    uploading_file_id SERIAL PRIMARY KEY,
-    requester_id INTEGER REFERENCES users(user_id) ON DELETE CASCADE NOT NULL,
-    vetrina_id INTEGER REFERENCES vetrina(vetrina_id) ON DELETE CASCADE NOT NULL,
-    file_name VARCHAR(255) NOT NULL,
-    display_name VARCHAR(255) NOT NULL,
-    extension VARCHAR(10) NOT NULL,
-    price REAL NOT NULL DEFAULT 0,
-    tag VARCHAR(50),
-    language VARCHAR(15) NOT NULL DEFAULT 'it',
-    file_data BYTEA,
-    upload_date TIMESTAMP NOT NULL DEFAULT CURRENT_TIMESTAMP,
-    failed BOOLEAN NOT NULL DEFAULT FALSE
-);
-
 CREATE TABLE IF NOT EXISTS transactions (
     transaction_id SERIAL PRIMARY KEY,
     user_id INTEGER REFERENCES users(user_id) NOT NULL,
@@ -133,7 +111,6 @@
     page_number INTEGER NOT NULL,
     vetrina_id INTEGER REFERENCES vetrina(vetrina_id) ON DELETE CASCADE NOT NULL,
     file_id INTEGER REFERENCES files(file_id) ON DELETE CASCADE NOT NULL,
-    image_path VARCHAR(255) NOT NULL,
     embedding vector(1024) NOT NULL
 );
 
@@ -157,8 +134,6 @@
     PRIMARY KEY (user_id, followed_user_id)
 );
 
-<<<<<<< HEAD
-=======
 CREATE TABLE IF NOT EXISTS embedding_queue (
     file_id INTEGER REFERENCES files(file_id) ON DELETE CASCADE NOT NULL,
     vetrina_id INTEGER REFERENCES vetrina(vetrina_id) ON DELETE CASCADE NOT NULL,
@@ -185,7 +160,6 @@
     post_timestamp TIMESTAMP NOT NULL DEFAULT CURRENT_TIMESTAMP
 );
 
->>>>>>> 55ba691d
 
 CREATE INDEX ON vetrina USING GIN (to_tsvector('english', description)) WHERE language = 'en';
 CREATE INDEX ON vetrina USING GIN (to_tsvector('italian', description)) WHERE language = 'it';
@@ -521,9 +495,6 @@
     FOR EACH ROW
     EXECUTE FUNCTION update_user_document_count();
 
-<<<<<<< HEAD
-INSERT INTO users (username, first_name, last_name, email, password, email_verified) VALUES ('admin', 'admin', 'admin', 'admin@admin.com', 'admin', TRUE);
-=======
 -- Create triggers for messages table to update thread statistics
 DROP TRIGGER IF EXISTS trigger_update_thread_stats_insert ON forum_posts;
 DROP TRIGGER IF EXISTS trigger_update_thread_stats_update ON forum_posts;
@@ -544,5 +515,4 @@
     FOR EACH ROW
     EXECUTE FUNCTION update_thread_stats();
 
-INSERT INTO users (username, first_name, last_name, email, password) VALUES ('admin', 'admin', 'admin', 'admin@admin.com', 'admin');
->>>>>>> 55ba691d
+INSERT INTO users (username, first_name, last_name, email, password) VALUES ('admin', 'admin', 'admin', 'admin@admin.com', 'admin');